// src/RealTimeVoiceApp.jsx
import React, { useEffect, useRef, useState } from 'react';
import "reactflow/dist/style.css";
// import { useHealthMonitor } from "./hooks/useHealthMonitor";
// import HealthStatusIndicator from "./components/HealthStatusIndicator";

/* ------------------------------------------------------------------ *
 *  ENV VARS
 * ------------------------------------------------------------------ */
// Simple placeholder that gets replaced at container startup, with fallback for local dev
const backendPlaceholder = '__BACKEND_URL__';
const API_BASE_URL = backendPlaceholder.startsWith('__') 
  ? import.meta.env.VITE_BACKEND_BASE_URL || 'http://localhost:8000'
  : backendPlaceholder;

const WS_URL = API_BASE_URL.replace(/^https?/, "wss");

/* ------------------------------------------------------------------ *
 *  STYLES
 * ------------------------------------------------------------------ */
const styles = {
  root: {
    width: "768px",
    maxWidth: "768px", // Expanded from iPad width
    fontFamily: "Segoe UI, Roboto, sans-serif",
    background: "transparent",
    minHeight: "100vh",
    display: "flex",
    flexDirection: "column",
    color: "#1e293b",
    position: "relative",
    alignItems: "center",
    justifyContent: "center",
    padding: "8px",
    border: "0px solid #0e4bf3ff",
  },
  
  // Main iPad-sized container
  mainContainer: {
    width: "100%",
    maxWidth: "100%", // Expanded from iPad width
    height: "90vh",
    maxHeight: "900px", // Adjusted height
    background: "white",
    borderRadius: "20px",
    boxShadow: "0 20px 60px rgba(0,0,0,0.15)",
    border: "0px solid #ce1010ff",
    display: "flex",
    flexDirection: "column",
    overflow: "hidden",
  },

  // App header with title - more blended approach  
  appHeader: {
    backgroundColor: "#f8fafc",
    background: "linear-gradient(180deg, #ffffff 0%, #f8fafc 100%)",
    padding: "16px 24px 12px 24px",
    borderBottom: "1px solid #e2e8f0",
    display: "flex",
    alignItems: "center",
    justifyContent: "center",
    position: "relative",
  },

  appTitleContainer: {
    display: "flex",
    flexDirection: "column",
    alignItems: "center",
    gap: "4px",
  },

  appTitleWrapper: {
    display: "flex",
    alignItems: "center",
    gap: "8px",
  },

  appTitleIcon: {
    fontSize: "20px",
    opacity: 0.7,
  },

  appTitle: {
    fontSize: "18px",
    fontWeight: "600",
    color: "#334155",
    textAlign: "center",
    margin: 0,
    letterSpacing: "0.1px",
  },

  appSubtitle: {
    fontSize: "12px",
    fontWeight: "400",
    color: "#64748b",
    textAlign: "center",
    margin: 0,
    letterSpacing: "0.1px",
    maxWidth: "350px",
    lineHeight: "1.3",
    opacity: 0.8,
  },
  
  // Waveform section - blended design
  waveformSection: {
    backgroundColor: "#f1f5f9",
    background: "linear-gradient(180deg, #f8fafc 0%, #f1f5f9 100%)",
    padding: "12px 4px",
    display: "flex",
    flexDirection: "column",
    alignItems: "center",
    justifyContent: "center",
    borderBottom: "1px solid #e2e8f0",
    height: "22%",
    minHeight: "90px",
    position: "relative",
  },
  
  waveformSectionTitle: {
    fontSize: "12px",
    fontWeight: "500",
    color: "#64748b",
    textTransform: "uppercase",
    letterSpacing: "0.5px",
    marginBottom: "8px",
    opacity: 0.8,
  },
  
  // Section divider line - more subtle
  sectionDivider: {
    position: "absolute",
    bottom: "-1px",
    left: "20%",
    right: "20%",
    height: "1px",
    backgroundColor: "#cbd5e1",
    borderRadius: "0.5px",
    opacity: 0.6,
  },
  
  waveformContainer: {
    display: "flex",
    alignItems: "center",
    justifyContent: "center",
    width: "100%",
    height: "60%",
    padding: "0 10px",
    background: "radial-gradient(ellipse at center, rgba(100, 116, 139, 0.05) 0%, transparent 70%)",
    borderRadius: "6px",
  },
  
  waveformSvg: {
    width: "100%",
    height: "60px",
    filter: "drop-shadow(0 1px 2px rgba(100, 116, 139, 0.1))",
    transition: "filter 0.3s ease",
  },
  
  // Chat section (middle section)
  chatSection: {
    flex: 1,
    padding: "15px 20px 15px 5px", // Remove most left padding, keep right padding
    width: "100%",
    overflowY: "auto",
    backgroundColor: "#ffffff",
    borderBottom: "1px solid #e2e8f0",
    display: "flex",
    flexDirection: "column",
    position: "relative",
  },
  
  chatSectionHeader: {
    textAlign: "center",
    marginBottom: "30px",
    paddingBottom: "20px",
    borderBottom: "1px solid #f1f5f9",
  },
  
  chatSectionTitle: {
    fontSize: "14px",
    fontWeight: "600",
    color: "#64748b",
    textTransform: "uppercase",
    letterSpacing: "0.5px",
    marginBottom: "5px",
  },
  
  chatSectionSubtitle: {
    fontSize: "12px",
    color: "#94a3b8",
    fontStyle: "italic",
  },
  
  // Chat section visual indicator
  chatSectionIndicator: {
    position: "absolute",
    left: "0",
    top: "0",
    bottom: "0",
    width: "0px", // Removed blue border
    backgroundColor: "#3b82f6",
  },
  
  messageContainer: {
    display: "flex",
    flexDirection: "column",
    gap: "16px",
    flex: 1,
    overflowY: "auto",
    padding: "0", // Remove all padding for maximum space usage
  },
  
  // User message (right aligned - blue bubble)
  userMessage: {
    alignSelf: "flex-end",
    maxWidth: "75%", // More conservative width
    marginRight: "15px", // Increased margin for more right padding
    marginBottom: "4px",
  },
  
  userBubble: {
    background: "#e0f2fe",
    color: "#0f172a",
    padding: "12px 16px",
    borderRadius: "20px",
    fontSize: "14px",
    lineHeight: "1.5",
    border: "1px solid #bae6fd",
    boxShadow: "0 2px 8px rgba(14,165,233,0.15)",
    wordWrap: "break-word",
    overflowWrap: "break-word",
    hyphens: "auto",
    whiteSpace: "pre-wrap",
  },
  
  // Assistant message (left aligned - teal bubble)
  assistantMessage: {
    alignSelf: "flex-start",
    maxWidth: "80%", // Increased width for maximum space usage
    marginLeft: "0px", // No left margin - flush to edge
    marginBottom: "4px",
  },
  
  assistantBubble: {
    background: "#67d8ef",
    color: "white",
    padding: "12px 16px",
    borderRadius: "20px",
    fontSize: "14px",
    lineHeight: "1.5",
    boxShadow: "0 2px 8px rgba(103,216,239,0.3)",
    wordWrap: "break-word",
    overflowWrap: "break-word",
    hyphens: "auto",
    whiteSpace: "pre-wrap",
  },
  
  // Agent name label (appears above specialist bubbles)
  agentNameLabel: {
    fontSize: "10px",
    fontWeight: "400",
    color: "#64748b",
    opacity: 0.7,
    marginBottom: "2px",
    marginLeft: "8px",
    letterSpacing: "0.5px",
    textTransform: "none",
    fontStyle: "italic",
  },
  
  // Control section - blended footer design
  controlSection: {
    padding: "12px",
    backgroundColor: "#f1f5f9",
    background: "linear-gradient(180deg, #f1f5f9 0%, #e2e8f0 100%)",
    display: "flex",
    justifyContent: "center",
    alignItems: "center",
    height: "15%",
    minHeight: "100px",
    borderTop: "1px solid #e2e8f0",
    position: "relative",
  },
  
  controlContainer: {
    display: "flex",
    gap: "8px",
    background: "white",
    padding: "12px 16px",
    borderRadius: "24px",
    boxShadow: "0 4px 16px rgba(100, 116, 139, 0.08), 0 1px 4px rgba(100, 116, 139, 0.04)",
    border: "1px solid #e2e8f0",
    width: "fit-content",
  },
  
  controlButton: (isActive, variant = 'default') => ({
    width: "56px",
    height: "56px",
    borderRadius: "50%",
    border: "none",
    display: "flex",
    alignItems: "center",
    justifyContent: "center",
    cursor: "pointer",
    fontSize: "20px",
    transition: "all 0.2s ease",
    background: variant === 'phone' ? "#67d8ef" : 
                variant === 'close' ? "#f1f5f9" :
                isActive ? "#67d8ef" : "#f1f5f9",
    color: variant === 'phone' || isActive ? "white" : "#64748b",
    transform: isActive ? "scale(1.05)" : "scale(1)",
    boxShadow: isActive ? "0 4px 16px rgba(103,216,239,0.4)" : "0 2px 8px rgba(0,0,0,0.05)",
  }),
  
  // Input section for phone calls
  phoneInputSection: {
    position: "absolute",
    bottom: "60px", // Moved lower from 140px to 60px to avoid blocking chat bubbles
    left: "500px", // Moved further to the right from 400px to 500px
    background: "white",
    padding: "20px",
    borderRadius: "16px",
    boxShadow: "0 8px 32px rgba(0,0,0,0.12)",
    border: "1px solid #e2e8f0",
    display: "flex",
    flexDirection: "column",
    gap: "12px",
    minWidth: "240px",
    zIndex: 90,
  },
  
  phoneInput: {
    padding: "12px 16px",
    border: "1px solid #d1d5db",
    borderRadius: "8px",
    fontSize: "14px",
    outline: "none",
    transition: "border-color 0.2s ease",
  },
  

  // Backend status indicator - enhanced for component health - relocated to bottom left
  backendIndicator: {
    position: "fixed",
    bottom: "20px",
    left: "20px",
    display: "flex",
    flexDirection: "column",
    gap: "8px",
    padding: "12px 16px",
    backgroundColor: "rgba(255, 255, 255, 0.98)",
    border: "1px solid #e2e8f0",
    borderRadius: "12px",
    fontSize: "11px",
    color: "#64748b",
    boxShadow: "0 8px 32px rgba(0,0,0,0.12)",
    zIndex: 1000,
    minWidth: "280px",
    maxWidth: "320px",
    backdropFilter: "blur(8px)",
  },

  backendHeader: {
    display: "flex",
    alignItems: "center",
    gap: "8px",
    marginBottom: "4px",
    cursor: "pointer",
  },

  backendStatus: {
    width: "8px",
    height: "8px",
    borderRadius: "50%",
    backgroundColor: "#10b981",
    animation: "pulse 2s ease-in-out infinite",
    flexShrink: 0,
  },

  backendUrl: {
    fontFamily: "monospace",
    fontSize: "10px",
    color: "#475569",
    overflow: "hidden",
    textOverflow: "ellipsis",
    whiteSpace: "nowrap",
  },

  backendLabel: {
    fontWeight: "600",
    color: "#334155",
    fontSize: "12px",
    letterSpacing: "0.3px",
  },

  expandIcon: {
    marginLeft: "auto",
    fontSize: "12px",
    color: "#94a3b8",
    transition: "transform 0.2s ease",
  },

  componentGrid: {
    display: "grid",
    gridTemplateColumns: "1fr",
    gap: "8px",
    marginTop: "8px",
    paddingTop: "8px",
    borderTop: "1px solid #f1f5f9",
  },

  componentItem: {
    display: "flex",
    alignItems: "center",
    gap: "6px",
    padding: "6px 10px",
    backgroundColor: "#f8fafc",
    borderRadius: "8px",
    fontSize: "10px",
    border: "1px solid #f1f5f9",
    transition: "all 0.2s ease",
  },

  componentDot: (status) => ({
    width: "6px",
    height: "6px",
    borderRadius: "50%",
    backgroundColor: status === "healthy" ? "#10b981" : 
                     status === "degraded" ? "#f59e0b" : 
                     status === "unhealthy" ? "#ef4444" : "#6b7280",
    flexShrink: 0,
  }),

  componentName: {
    fontWeight: "500",
    color: "#475569",
    textTransform: "capitalize",
    whiteSpace: "nowrap",
    overflow: "hidden",
    textOverflow: "ellipsis",
  },

  responseTime: {
    fontSize: "9px",
    color: "#94a3b8",
    marginLeft: "auto",
  },

  errorMessage: {
    fontSize: "10px",
    color: "#ef4444",
    marginTop: "4px",
    fontStyle: "italic",
  },

  phoneButton: (isActive) => ({
    padding: "12px 20px",
    background: isActive ? "#ef4444" : "#67d8ef",
    color: "white",
    border: "none",
    borderRadius: "8px",
    cursor: "pointer",
    fontSize: "14px",
    fontWeight: "600",
    transition: "all 0.2s ease",
  }),

  // Help button in top right corner
  helpButton: {
    position: "absolute",
    top: "16px",
    right: "16px",
    width: "32px",
    height: "32px",
    borderRadius: "50%",
    border: "1px solid #e2e8f0",
    background: "#f8fafc",
    color: "#64748b",
    cursor: "pointer",
    display: "flex",
    alignItems: "center",
    justifyContent: "center",
    fontSize: "14px",
    transition: "all 0.2s ease",
    zIndex: 1000,
    boxShadow: "0 2px 8px rgba(0,0,0,0.05)",
  },

  helpButtonHover: {
    background: "#f1f5f9",
    color: "#334155",
    boxShadow: "0 4px 12px rgba(0,0,0,0.1)",
    transform: "scale(1.05)",
  },

  helpTooltip: {
    position: "absolute",
    top: "40px",
    right: "0px",
    background: "white",
    border: "1px solid #e2e8f0",
    borderRadius: "12px",
    padding: "16px",
    width: "280px",
    boxShadow: "0 8px 32px rgba(0,0,0,0.12), 0 2px 8px rgba(0,0,0,0.08)",
    fontSize: "12px",
    lineHeight: "1.5",
    color: "#334155",
    zIndex: 1001,
    opacity: 0,
    transform: "translateY(-8px)",
    pointerEvents: "none",
    transition: "all 0.2s ease",
  },

  helpTooltipVisible: {
    opacity: 1,
    transform: "translateY(0px)",
    pointerEvents: "auto",
  },

  helpTooltipTitle: {
    fontSize: "13px",
    fontWeight: "600",
    color: "#1e293b",
    marginBottom: "8px",
    display: "flex",
    alignItems: "center",
    gap: "6px",
  },

  helpTooltipText: {
    marginBottom: "12px",
    color: "#64748b",
  },

  helpTooltipContact: {
    fontSize: "11px",
    color: "#67d8ef",
    fontFamily: "monospace",
    background: "#f8fafc",
    padding: "4px 8px",
    borderRadius: "6px",
    border: "1px solid #e2e8f0",
  },
};
// Add keyframe animation for pulse effect
const styleSheet = document.createElement("style");
styleSheet.textContent = `
  @keyframes pulse {
    0% {
      box-shadow: 0 0 0 0 rgba(16, 185, 129, 0.4);
    }
    70% {
      box-shadow: 0 0 0 6px rgba(16, 185, 129, 0);
    }
    100% {
      box-shadow: 0 0 0 0 rgba(16, 185, 129, 0);
    }
  }
`;
document.head.appendChild(styleSheet);

/* ------------------------------------------------------------------ *
 *  BACKEND HELP BUTTON COMPONENT
 * ------------------------------------------------------------------ */
const BackendHelpButton = () => {
  const [isHovered, setIsHovered] = useState(false);
  const [isClicked, setIsClicked] = useState(false);

  const handleClick = (e) => {
    e.preventDefault();
    e.stopPropagation();
    setIsClicked(!isClicked);
  };

  const handleMouseLeave = () => {
    setIsHovered(false);
  };

  return (
    <div 
      style={{
        width: '14px',
        height: '14px',
        borderRadius: '50%',
        backgroundColor: isHovered ? '#3b82f6' : '#64748b',
        color: 'white',
        fontSize: '9px',
        display: 'flex',
        alignItems: 'center',
        justifyContent: 'center',
        cursor: 'pointer',
        transition: 'all 0.2s ease',
        fontWeight: '600',
        position: 'relative',
        flexShrink: 0
      }}
      onMouseEnter={() => setIsHovered(true)}
      onMouseLeave={handleMouseLeave}
      onClick={handleClick}
    >
      ?
      <div style={{
        visibility: (isHovered || isClicked) ? 'visible' : 'hidden',
        opacity: (isHovered || isClicked) ? 1 : 0,
        position: 'absolute',
        bottom: '20px',
        left: '0',
        backgroundColor: 'rgba(0, 0, 0, 0.95)',
        color: 'white',
        padding: '12px',
        borderRadius: '8px',
        fontSize: '11px',
        lineHeight: '1.4',
        minWidth: '280px',
        maxWidth: '320px',
        boxShadow: '0 4px 12px rgba(0,0,0,0.3)',
        zIndex: 10000,
        transition: 'all 0.2s ease',
        backdropFilter: 'blur(8px)'
      }}>
        <div style={{
          fontSize: '12px',
          fontWeight: '600',
          color: '#67d8ef',
          marginBottom: '8px',
          display: 'flex',
          alignItems: 'center',
          gap: '6px'
        }}>
          🔧 Backend Status Monitor
        </div>
        <div style={{ marginBottom: '8px' }}>
          Real-time health monitoring for all RTAgent backend services including Redis cache, Azure OpenAI, Speech Services, and Communication Services.
        </div>
        <div style={{ marginBottom: '8px' }}>
          <strong>Status Colors:</strong><br/>
          🟢 Healthy - All systems operational<br/>
          🟡 Degraded - Some performance issues<br/>
          🔴 Unhealthy - Service disruption
        </div>
        <div style={{ fontSize: '10px', color: '#94a3b8', fontStyle: 'italic' }}>
          Auto-refreshes every 30 seconds • Click to expand for details
        </div>
        {isClicked && (
          <div style={{
            textAlign: 'center',
            marginTop: '8px',
            fontSize: '9px',
            color: '#94a3b8',
            fontStyle: 'italic'
          }}>
            Click ? again to close
          </div>
        )}
      </div>
    </div>
  );
};

/* ------------------------------------------------------------------ *
 *  HELP BUTTON COMPONENT
 * ------------------------------------------------------------------ */
const HelpButton = () => {
  const [isHovered, setIsHovered] = useState(false);
  const [isClicked, setIsClicked] = useState(false);

  const handleClick = (e) => {
    // Don't prevent default for links
    if (e.target.tagName !== 'A') {
      e.preventDefault();
      e.stopPropagation();
      setIsClicked(!isClicked);
    }
  };

  const handleMouseLeave = () => {
    setIsHovered(false);
    // Only hide if not clicked
    if (!isClicked) {
      // Tooltip will hide via CSS
    }
  };

  return (
    <div 
      style={{
        ...styles.helpButton,
        ...(isHovered ? styles.helpButtonHover : {})
      }}
      onMouseEnter={() => setIsHovered(true)}
      onMouseLeave={handleMouseLeave}
      onClick={handleClick}
    >
      ?
      <div style={{
        ...styles.helpTooltip,
        ...((isHovered || isClicked) ? styles.helpTooltipVisible : {})
      }}>
        <div style={styles.helpTooltipTitle}>
        </div>
        <div style={{
          ...styles.helpTooltipText,
          color: '#dc2626',
          fontWeight: '600',
          fontSize: '12px',
          marginBottom: '12px',
          padding: '8px',
          backgroundColor: '#fef2f2',
          borderRadius: '4px',
          border: '1px solid #fecaca'
        }}>
          This is a demo available for Microsoft employees only.
        </div>
        <div style={styles.helpTooltipTitle}>
          🤖 RTAgent Demo
        </div>
        <div style={styles.helpTooltipText}>
          RTAgent is an accelerator that delivers a friction-free, AI-driven voice experience—whether callers dial a phone number, speak to an IVR, or click "Call Me" in a web app. Built entirely on Azure services, it provides a low-latency stack that scales on demand while keeping the AI layer fully under your control.
        </div>
        <div style={styles.helpTooltipText}>
          Design a single agent or orchestrate multiple specialist agents. The framework allows you to build your voice agent from scratch, incorporate memory, configure actions, and fine-tune your TTS and STT layers.
        </div>
        <div style={styles.helpTooltipText}>
          🤔 <strong>How to use:</strong> Click the microphone to start speaking, or use the "Call Me" button to receive a phone call. Try different scenarios like claims intake, general questions, or authentication.
        </div>
        <div style={styles.helpTooltipText}>
         📑 <a 
            href="https://microsoft.sharepoint.com/teams/rtaudioagent" 
            target="_blank" 
            rel="noopener noreferrer"
            style={{
              color: '#3b82f6',
              textDecoration: 'underline'
            }}
            onClick={(e) => e.stopPropagation()}
          >
            Visit the Project Hub
          </a> for instructions, deep dives and more.
        </div>
        <div style={styles.helpTooltipText}>
          📧 Questions or feedback? <a 
            href="mailto:rtvoiceagent@microsoft.com?subject=RTAgent Feedback"
            style={{
              color: '#3b82f6',
              textDecoration: 'underline'
            }}
            onClick={(e) => e.stopPropagation()}
          >
            Contact the team
          </a>
        </div>
        {isClicked && (
          <div style={{
            textAlign: 'center',
            marginTop: '8px',
            fontSize: '10px',
            color: '#64748b',
            fontStyle: 'italic'
          }}>
            Click ? again to close
          </div>
        )}
      </div>
    </div>
  );
};

/* ------------------------------------------------------------------ *
 *  ENHANCED BACKEND INDICATOR WITH HEALTH MONITORING & AGENT CONFIG
 * ------------------------------------------------------------------ */
const BackendIndicator = ({ url, onConfigureClick }) => {
  const [isConnected, setIsConnected] = useState(null);
  const [displayUrl, setDisplayUrl] = useState(url);
  const [readinessData, setReadinessData] = useState(null);
  const [agentsData, setAgentsData] = useState(null);
  const [error, setError] = useState(null);
  const [isExpanded, setIsExpanded] = useState(false);
  const [screenWidth, setScreenWidth] = useState(window.innerWidth);
  const [showAgentConfig, setShowAgentConfig] = useState(false);
  const [selectedAgent, setSelectedAgent] = useState(null);
  const [configChanges, setConfigChanges] = useState({});
  const [updateStatus, setUpdateStatus] = useState({});

  // Track screen width for responsive positioning
  useEffect(() => {
    const handleResize = () => setScreenWidth(window.innerWidth);
    window.addEventListener('resize', handleResize);
    return () => window.removeEventListener('resize', handleResize);
  }, []);

  // Check readiness endpoint
  const checkReadiness = async () => {
    try {
      // Simple GET request without extra headers
      const response = await fetch(`${url}/readiness`);

      if (!response.ok) {
        throw new Error(`HTTP ${response.status}`);
      }

      const data = await response.json();
      
      // Validate expected structure
      if (data.status && data.checks && Array.isArray(data.checks)) {
        setReadinessData(data);
        setIsConnected(data.status === "ready");
        setError(null);
      } else {
        throw new Error("Invalid response structure");
      }
    } catch (err) {
      console.error("Readiness check failed:", err);
      setIsConnected(false);
      setError(err.message);
      setReadinessData(null);
    }
  };

  // Check agents endpoint
  const checkAgents = async () => {
    try {
      const response = await fetch(`${url}/agents`);

      if (!response.ok) {
        throw new Error(`HTTP ${response.status}`);
      }

      const data = await response.json();
      
      if (data.status === "success" && data.agents && Array.isArray(data.agents)) {
        setAgentsData(data);
      } else {
        throw new Error("Invalid agents response structure");
      }
    } catch (err) {
      console.error("Agents check failed:", err);
      setAgentsData(null);
    }
  };

  // Update agent configuration
  const updateAgentConfig = async (agentName, config) => {
    try {
      setUpdateStatus({...updateStatus, [agentName]: 'updating'});
      
      const response = await fetch(`${url}/agents/${agentName}`, {
        method: 'PUT',
        headers: {
          'Content-Type': 'application/json',
        },
        body: JSON.stringify(config),
      });

      if (!response.ok) {
        throw new Error(`HTTP ${response.status}`);
      }

      const data = await response.json();
      
      setUpdateStatus({...updateStatus, [agentName]: 'success'});
      
      // Refresh agents data
      checkAgents();
      
      // Clear success status after 3 seconds
      setTimeout(() => {
        setUpdateStatus(prev => {
          const newStatus = {...prev};
          delete newStatus[agentName];
          return newStatus;
        });
      }, 3000);
      
      return data;
    } catch (err) {
      console.error("Agent config update failed:", err);
      setUpdateStatus({...updateStatus, [agentName]: 'error'});
      
      // Clear error status after 5 seconds
      setTimeout(() => {
        setUpdateStatus(prev => {
          const newStatus = {...prev};
          delete newStatus[agentName];
          return newStatus;
        });
      }, 5000);
      
      throw err;
    }
  };

  useEffect(() => {
    // Parse and format the URL for display
    try {
      const urlObj = new URL(url);
      const host = urlObj.hostname;
      const protocol = urlObj.protocol.replace(':', '');
      
      // Shorten Azure URLs
      if (host.includes('.azurewebsites.net')) {
        const appName = host.split('.')[0];
        setDisplayUrl(`${protocol}://${appName}.azure...`);
      } else if (host === 'localhost') {
        setDisplayUrl(`${protocol}://localhost:${urlObj.port || '8000'}`);
      } else {
        setDisplayUrl(`${protocol}://${host}`);
      }
    } catch (e) {
      setDisplayUrl(url);
    }

    // Initial check
    checkReadiness();
    checkAgents();

    // Set up periodic checks every 30 seconds
    const interval = setInterval(() => {
      checkReadiness();
      checkAgents();
    }, 30000);

    return () => clearInterval(interval);
  }, [url]);

  // Get overall health status
  const getOverallStatus = () => {
    if (isConnected === null) return "checking";
    if (!isConnected) return "unhealthy";
    if (!readinessData?.checks) return "unhealthy";
    
    const hasUnhealthy = readinessData.checks.some(c => c.status === "unhealthy");
    const hasDegraded = readinessData.checks.some(c => c.status === "degraded");
    
    if (hasUnhealthy) return "unhealthy";
    if (hasDegraded) return "degraded";
    return "healthy";
  };

  const overallStatus = getOverallStatus();
  const statusColor = overallStatus === "healthy" ? "#10b981" : 
                     overallStatus === "degraded" ? "#f59e0b" :
                     overallStatus === "unhealthy" ? "#ef4444" : "#6b7280";

  // Dynamic sizing based on screen width - keep in bottom left but adjust size to maintain separation
  const getResponsiveStyle = () => {
    const baseStyle = {
      ...styles.backendIndicator,
      transition: "all 0.3s ease",
    };

    // Calculate available space for the status box to avoid RTAgent overlap
    const containerWidth = 768;
    const containerLeftEdge = (screenWidth / 2) - (containerWidth / 2);
    const availableWidth = containerLeftEdge - 40 - 20; // 40px margin from container, 20px from screen edge
    
    // Adjust size based on available space
    if (availableWidth < 200) {
      // Very narrow - compact size
      return {
        ...baseStyle,
        minWidth: "150px",
        maxWidth: "180px",
        padding: !isExpanded && overallStatus === "healthy" ? "8px 12px" : "10px 14px",
        fontSize: "10px",
      };
    } else if (availableWidth < 280) {
      // Medium space - reduced size
      return {
        ...baseStyle,
        minWidth: "180px",
        maxWidth: "250px",
        padding: !isExpanded && overallStatus === "healthy" ? "10px 14px" : "12px 16px",
      };
    } else {
      // Plenty of space - full size
      return {
        ...baseStyle,
        minWidth: !isExpanded && overallStatus === "healthy" ? "200px" : "280px",
        maxWidth: "320px",
        padding: !isExpanded && overallStatus === "healthy" ? "10px 14px" : "12px 16px",
      };
    }
  };

  // Component icon mapping with descriptions
  const componentIcons = {
    redis: "💾",
    azure_openai: "🧠",
    speech_services: "🎙️",
    acs_caller: "📞",
    rt_agents: "🤖"
  };

  // Component descriptions
  const componentDescriptions = {
    redis: "Redis Cache - Session & state management",
    azure_openai: "Azure OpenAI - GPT models & embeddings",
    speech_services: "Speech Services - STT/TTS processing",
    acs_caller: "Communication Services - Voice calling",
    rt_agents: "RT Agents - Real-time Voice Agents"
  };

  return (
    <div 
      style={getResponsiveStyle()} 
      title={`Click to expand backend status`}
      onClick={() => setIsExpanded(!isExpanded)}
      onMouseEnter={() => !isExpanded && setIsExpanded(true)}
      onMouseLeave={() => setIsExpanded(false)}
    >
      <div style={styles.backendHeader}>
        <div style={{
          ...styles.backendStatus,
          backgroundColor: statusColor,
        }}></div>
        <span style={styles.backendLabel}>Backend Status</span>
        <BackendHelpButton />
        <span style={{
          ...styles.expandIcon,
          transform: isExpanded ? "rotate(180deg)" : "rotate(0deg)",
        }}>▼</span>
      </div>
      
      {/* Compact URL display when collapsed */}
      {!isExpanded && (
        <div style={{
          ...styles.backendUrl,
          fontSize: "9px",
          opacity: 0.7,
          marginTop: "2px",
        }}>
          {displayUrl}
        </div>
      )}

      {/* Only show component health when expanded or when there's an issue */}
      {(isExpanded || overallStatus !== "healthy") && (
        <>
          {/* Expanded information display */}
          {isExpanded && (
            <>
              
              {/* API Entry Point Info */}
              <div style={{
                padding: "8px 10px",
                backgroundColor: "#f8fafc",
                borderRadius: "8px",
                marginBottom: "10px",
                fontSize: "10px",
                border: "1px solid #e2e8f0",
              }}>
                <div style={{
                  fontWeight: "600",
                  color: "#475569",
                  marginBottom: "4px",
                  display: "flex",
                  alignItems: "center",
                  gap: "6px",
                }}>
                  🌐 Backend API Entry Point
                </div>
                <div style={{
                  color: "#64748b",
                  fontSize: "9px",
                  fontFamily: "monospace",
                  marginBottom: "6px",
                  padding: "3px 6px",
                  backgroundColor: "white",
                  borderRadius: "4px",
                  border: "1px solid #f1f5f9",
                }}>
                  {url}
                </div>
                <div style={{
                  color: "#64748b",
                  fontSize: "9px",
                  lineHeight: "1.3",
                }}>
                  Main FastAPI server handling WebSocket connections, voice processing, and AI agent orchestration
                </div>
              </div>

              {/* System status summary */}
              {readinessData && (
                <div style={{
                  padding: "6px 8px",
                  backgroundColor: overallStatus === "healthy" ? "#f0fdf4" : 
                                 overallStatus === "degraded" ? "#fffbeb" : "#fef2f2",
                  borderRadius: "6px",
                  marginBottom: "8px",
                  fontSize: "10px",
                  border: `1px solid ${overallStatus === "healthy" ? "#bbf7d0" : 
                                      overallStatus === "degraded" ? "#fed7aa" : "#fecaca"}`,
                }}>
                  <div style={{
                    fontWeight: "600",
                    color: overallStatus === "healthy" ? "#166534" : 
                          overallStatus === "degraded" ? "#92400e" : "#dc2626",
                    marginBottom: "2px",
                  }}>
                    System Status: {overallStatus.charAt(0).toUpperCase() + overallStatus.slice(1)}
                  </div>
                  <div style={{
                    color: "#64748b",
                    fontSize: "9px",
                  }}>
                    {readinessData.checks.length} components monitored • 
                    Last check: {new Date().toLocaleTimeString()}
                  </div>
                </div>
              )}
            </>
          )}

          {error ? (
            <div style={styles.errorMessage}>
              ⚠️ Connection failed: {error}
            </div>
          ) : readinessData?.checks ? (
            <>
              <div style={styles.componentGrid}>
                {readinessData.checks.map((check, idx) => (
                  <div 
                    key={idx} 
                    style={{
                      ...styles.componentItem,
                      flexDirection: "column",
                      alignItems: "flex-start",
                      padding: "8px 10px",
                    }}
                    title={check.details || `${check.component} status: ${check.status}`}
                  >
                    <div style={{
                      display: "flex",
                      alignItems: "center",
                      gap: "6px",
                      width: "100%",
                    }}>
                      <span>{componentIcons[check.component] || "•"}</span>
                      <div style={styles.componentDot(check.status)}></div>
                      <span style={styles.componentName}>
                        {check.component.replace(/_/g, ' ')}
                      </span>
                      {check.check_time_ms !== undefined && (
                        <span style={styles.responseTime}>
                          {check.check_time_ms.toFixed(0)}ms
                        </span>
                      )}
                    </div>
                    
                    {/* Component description when expanded */}
                    {isExpanded && (
                      <div style={{
                        fontSize: "9px",
                        color: "#64748b",
                        marginTop: "4px",
                        lineHeight: "1.3",
                        fontStyle: "italic",
                      }}>
                        {componentDescriptions[check.component] || "Backend service component"}
                      </div>
                    )}
                    
                    {/* Status details when expanded */}
                    {isExpanded && check.details && (
                      <div style={{
                        fontSize: "9px",
                        color: check.status === "healthy" ? "#10b981" : 
                              check.status === "degraded" ? "#f59e0b" : "#ef4444",
                        marginTop: "2px",
                        fontWeight: "500",
                      }}>
                        {check.details}
                      </div>
                    )}
                  </div>
                ))}
              </div>
              
              {/* Show component details if expanded */}
              {isExpanded && readinessData.checks.some(c => c.details) && (
                <div style={{
                  marginTop: "8px",
                  paddingTop: "8px",
                  borderTop: "1px solid #f1f5f9",
                  fontSize: "9px",
                  color: "#64748b",
                }}>
                  {readinessData.checks
                    .filter(c => c.details)
                    .map((check, idx) => (
                      <div key={idx} style={{ marginBottom: "4px" }}>
                        <strong>{check.component.replace(/_/g, ' ')}:</strong> {check.details}
                      </div>
                    ))}
                </div>
              )}
            </>
          ) : (
            <div style={styles.errorMessage}>
              Checking components...
            </div>
          )}
          
          {readinessData?.response_time_ms && isExpanded && (
            <div style={{
              fontSize: "9px",
              color: "#94a3b8",
              marginTop: "8px",
              paddingTop: "8px",
              borderTop: "1px solid #f1f5f9",
              textAlign: "center",
              display: "flex",
              justifyContent: "space-between",
              alignItems: "center",
            }}>
              <span>Health check latency: {readinessData.response_time_ms.toFixed(0)}ms</span>
              <span title="Auto-refreshes every 30 seconds">🔄</span>
            </div>
          )}

          {/* Agents Configuration Section */}
          {isExpanded && agentsData?.agents && (
            <div style={{
              marginTop: "10px",
              paddingTop: "10px",
              borderTop: "2px solid #e2e8f0",
            }}>
              {/* Agents Header */}
              <div style={{
                display: "flex",
                alignItems: "center",
                justifyContent: "space-between",
                marginBottom: "8px",
                padding: "6px 8px",
                backgroundColor: "#f1f5f9",
                borderRadius: "6px",
              }}>
                <div style={{
                  fontWeight: "600",
                  color: "#475569",
                  fontSize: "11px",
                  display: "flex",
                  alignItems: "center",
                  gap: "6px",
                }}>
                  🤖 RT Agents ({agentsData.agents.length})
                </div>
              </div>

              {/* Agents List */}
              <div style={{
                display: "grid",
                gridTemplateColumns: "1fr",
                gap: "6px",
                fontSize: "10px",
              }}>
                {agentsData.agents.map((agent, idx) => (
                  <div 
                    key={idx} 
                    style={{
                      padding: "8px 10px",
                      border: "1px solid #e2e8f0",
                      borderRadius: "6px",
                      backgroundColor: "white",
                      cursor: showAgentConfig ? "pointer" : "default",
                      transition: "all 0.2s ease",
                      ...(showAgentConfig && selectedAgent === agent.name ? {
                        borderColor: "#3b82f6",
                        backgroundColor: "#f0f9ff",
                      } : {}),
                    }}
                    onClick={() => showAgentConfig && setSelectedAgent(selectedAgent === agent.name ? null : agent.name)}
                    title={agent.description || `${agent.name} - Real-time voice agent`}
                  >
                    <div style={{
                      display: "flex",
                      alignItems: "center",
                      justifyContent: "space-between",
                      marginBottom: "4px",
                    }}>
                      <div style={{
                        fontWeight: "600",
                        color: "#374151",
                        display: "flex",
                        alignItems: "center",
                        gap: "6px",
                      }}>
                        <span style={{
                          width: "8px",
                          height: "8px",
                          borderRadius: "50%",
                          backgroundColor: agent.status === "loaded" ? "#10b981" : "#ef4444",
                          display: "inline-block",
                        }}></span>
                        {agent.name}
                      </div>
                      <div style={{
                        fontSize: "9px",
                        color: "#64748b",
                        display: "flex",
                        alignItems: "center",
                        gap: "6px",
                      }}>
                        {agent.model?.deployment_id && (
                          <span title={`Model: ${agent.model.deployment_id}`}>
                            💭 {agent.model.deployment_id.replace('gpt-', '')}
                          </span>
                        )}
                        {agent.voice?.current_voice && (
                          <span title={`Voice: ${agent.voice.current_voice}`}>
                            🔊 {agent.voice.current_voice.split('-').pop()?.replace('Neural', '')}
                          </span>
                        )}
                      </div>
                    </div>
                  </div>
                ))}
              </div>

              {/* Agents Info Footer */}
              <div style={{
                fontSize: "8px",
                color: "#94a3b8",
                marginTop: "8px",
                textAlign: "center",
                fontStyle: "italic",
              }}>
                Runtime configuration • Changes require restart for persistence • Contact rtvoiceagent@microsoft.com
              </div>
            </div>
          )}
        </>
      )}
    </div>
  );
};

/* ------------------------------------------------------------------ *
 *  WAVEFORM COMPONENT - SIMPLE & SMOOTH
 * ------------------------------------------------------------------ */
const WaveformVisualization = ({ speaker, audioLevel = 0, outputAudioLevel = 0 }) => {
  const [waveOffset, setWaveOffset] = useState(0);
  const [amplitude, setAmplitude] = useState(5);
  const animationRef = useRef();
  
  useEffect(() => {
    const animate = () => {
      setWaveOffset(prev => (prev + (speaker ? 2 : 1)) % 1000);
      
      setAmplitude(() => {
        // React to actual audio levels first, then fall back to speaker state
        if (audioLevel > 0.01) {
          // User is speaking - use real audio level
          const scaledLevel = audioLevel * 25;
          const smoothVariation = Math.sin(Date.now() * 0.002) * (scaledLevel * 0.2);
          return Math.max(8, scaledLevel + smoothVariation);
        } else if (outputAudioLevel > 0.01) {
          // Assistant is speaking - use output audio level
          const scaledLevel = outputAudioLevel * 20;
          const smoothVariation = Math.sin(Date.now() * 0.0018) * (scaledLevel * 0.25);
          return Math.max(6, scaledLevel + smoothVariation);
        } else if (speaker) {
          // Active speaking fallback - gentle rhythmic movement
          const time = Date.now() * 0.002;
          const baseAmplitude = 10;
          const rhythmicVariation = Math.sin(time) * 5;
          return baseAmplitude + rhythmicVariation;
        } else {
          // Idle state - gentle breathing pattern
          const time = Date.now() * 0.0008;
          const breathingAmplitude = 3 + Math.sin(time) * 1.5;
          return breathingAmplitude;
        }
      });
      
      animationRef.current = requestAnimationFrame(animate);
    };
    
    animationRef.current = requestAnimationFrame(animate);
    
    return () => {
      if (animationRef.current) {
        cancelAnimationFrame(animationRef.current);
      }
    };
  }, [speaker, audioLevel, outputAudioLevel]);
  
  // Simple wave path generation
  const generateWavePath = () => {
    const width = 750;
    const height = 100;
    const centerY = height / 2;
    const frequency = 0.02;
    const points = 100; // Reduced points for better performance
    
    let path = `M 0 ${centerY}`;
    
    for (let i = 0; i <= points; i++) {
      const x = (i / points) * width;
      const y = centerY + Math.sin((x * frequency + waveOffset * 0.1)) * amplitude;
      path += ` L ${x} ${y}`;
    }
    
    return path;
  };

  // Secondary wave
  const generateSecondaryWave = () => {
    const width = 750;
    const height = 100;
    const centerY = height / 2;
    const frequency = 0.025;
    const points = 100;
    
    let path = `M 0 ${centerY}`;
    
    for (let i = 0; i <= points; i++) {
      const x = (i / points) * width;
      const y = centerY + Math.sin((x * frequency + waveOffset * 0.12)) * (amplitude * 0.6);
      path += ` L ${x} ${y}`;
    }
    
    return path;
  };

  // Wave rendering
  const generateMultipleWaves = () => {
    const waves = [];
    
    let baseColor, opacity;
    if (speaker === "User") {
      baseColor = "#ef4444";
      opacity = 0.8;
    } else if (speaker === "Assistant") {
      baseColor = "#67d8ef";
      opacity = 0.8;
    } else {
      baseColor = "#3b82f6";
      opacity = 0.4;
    }
    
    // Main wave
    waves.push(
      <path
        key="wave1"
        d={generateWavePath()}
        stroke={baseColor}
        strokeWidth={speaker ? "3" : "2"}
        fill="none"
        opacity={opacity}
        strokeLinecap="round"
      />
    );
    
    // Secondary wave
    waves.push(
      <path
        key="wave2"
        d={generateSecondaryWave()}
        stroke={baseColor}
        strokeWidth={speaker ? "2" : "1.5"}
        fill="none"
        opacity={opacity * 0.5}
        strokeLinecap="round"
      />
    );
    
    return waves;
  };
  
  return (
    <div style={styles.waveformContainer}>
      <svg style={styles.waveformSvg} viewBox="0 0 750 80" preserveAspectRatio="xMidYMid meet">
        {generateMultipleWaves()}
      </svg>
      
      {/* Audio level indicators for debugging */}
      {window.location.hostname === 'localhost' && (
        <div style={{
          position: 'absolute',
          bottom: '-25px',
          left: '50%',
          transform: 'translateX(-50%)',
          fontSize: '10px',
          color: '#666',
          whiteSpace: 'nowrap'
        }}>
          Input: {(audioLevel * 100).toFixed(1)}% | Amp: {amplitude.toFixed(1)}
        </div>
      )}
    </div>
  );
};

/* ------------------------------------------------------------------ *
 *  CHAT BUBBLE
 * ------------------------------------------------------------------ */
const ChatBubble = ({ message }) => {
  const { speaker, text, isTool, streaming } = message;
  const isUser = speaker === "User";
  const isSpecialist = speaker?.includes("Specialist");
  const isAuthAgent = speaker === "Auth Agent";
  
  if (isTool) {
    return (
      <div style={{ ...styles.assistantMessage, alignSelf: "center" }}>
        <div style={{
          ...styles.assistantBubble,
          background: "#8b5cf6",
          textAlign: "center",
          fontSize: "14px",
        }}>
          {text}
        </div>
      </div>
    );
  }
  
  return (
    <div style={isUser ? styles.userMessage : styles.assistantMessage}>
      {/* Show agent name for specialist agents and auth agent */}
      {!isUser && (isSpecialist || isAuthAgent) && (
        <div style={styles.agentNameLabel}>
          {speaker}
        </div>
      )}
      <div style={isUser ? styles.userBubble : styles.assistantBubble}>
        {text.split("\n").map((line, i) => (
          <div key={i}>{line}</div>
        ))}
        {streaming && <span style={{ opacity: 0.7 }}>▌</span>}
      </div>
    </div>
  );
};

/* ------------------------------------------------------------------ *
 *  MAIN COMPONENT
 * ------------------------------------------------------------------ */
export default function RealTimeVoiceApp() {
  /* ---------- state ---------- */
  const [messages, setMessages] = useState([
    // { speaker: "User", text: "Hello, I need help with my insurance claim." },
    // { speaker: "Assistant", text: "I'd be happy to help you with your insurance claim. Can you please provide me with your policy number?" }
  ]);
  const [log, setLog]                 = useState("");
  const [recording, setRecording]     = useState(false);
  const [targetPhoneNumber, setTargetPhoneNumber] = useState("");
  const [callActive, setCallActive]   = useState(false);
  const [activeSpeaker, setActiveSpeaker] = useState(null);
  const [showPhoneInput, setShowPhoneInput] = useState(false);

  // /* ---------- health monitoring ---------- */
  // const { 
  //   healthStatus = { isHealthy: null, lastChecked: null, responseTime: null, error: null },
  //   readinessStatus = { status: null, timestamp: null, responseTime: null, checks: [], lastChecked: null, error: null },
  //   overallStatus = { isHealthy: false, hasWarnings: false, criticalErrors: [] },
  //   refresh = () => {} 
  // } = useHealthMonitor({
  //   baseUrl: API_BASE_URL,
  //   healthInterval: 30000,
  //   readinessInterval: 15000,
  //   enableAutoRefresh: true,
  // });


  // Function call state (not mind-map)
  // const [functionCalls, setFunctionCalls] = useState([]);
  // const [callResetKey, setCallResetKey]   = useState(0);

  /* ---------- refs ---------- */
  const chatRef      = useRef(null);
  const messageContainerRef = useRef(null);
  const socketRef    = useRef(null);
  // const recognizerRef= useRef(null);

  // Fix: missing refs for audio and processor
  const audioContextRef = useRef(null);
  const processorRef = useRef(null);
  const analyserRef = useRef(null);
  const micStreamRef = useRef(null);
  
  // Audio level tracking for reactive waveforms
  const [audioLevel, setAudioLevel] = useState(0);
  // const [outputAudioLevel, setOutputAudioLevel] = useState(0);
  const audioLevelRef = useRef(0);
  // const outputAudioLevelRef = useRef(0);



  const appendLog = m => setLog(p => `${p}\n${new Date().toLocaleTimeString()} - ${m}`);

  /* ---------- scroll chat on new message ---------- */
  useEffect(()=>{
    // Try both refs to ensure scrolling works
    if(messageContainerRef.current) {
      messageContainerRef.current.scrollTo({
        top: messageContainerRef.current.scrollHeight,
        behavior: 'smooth'
      });
    } else if(chatRef.current) {
      chatRef.current.scrollTo({
        top: chatRef.current.scrollHeight,
        behavior: 'smooth'
      });
    }
  },[messages]);

  /* ---------- teardown on unmount ---------- */
  useEffect(() => {
    return () => {
      if (processorRef.current) {
        try { 
          processorRef.current.disconnect(); 
        } catch (e) {
          console.warn("Cleanup error:", e);
        }
      }
      if (audioContextRef.current) {
        try { 
          audioContextRef.current.close(); 
        } catch (e) {
          console.warn("Cleanup error:", e);
        }
      }
      if (socketRef.current) {
        try { 
          socketRef.current.close(); 
        } catch (e) {
          console.warn("Cleanup error:", e);
        }
      }
    };
  }, []);

  /* ---------- derive callActive from logs ---------- */
  useEffect(()=>{
    if (log.includes("Call connected"))  setCallActive(true);
    if (log.includes("Call ended"))      setCallActive(false);
  },[log]);
  /* ------------------------------------------------------------------ *
   *  START RECOGNITION + WS
   * ------------------------------------------------------------------ */
  const startRecognition = async () => {
      // mind-map reset not needed
      setMessages([]);
      appendLog("🎤 PCM streaming started");

      // 1) open WS
<<<<<<< HEAD
      const socket = new WebSocket(`${WS_URL}/api/v1/realtime/conversation`);
      // const socket = new WebSocket(`${WS_URL}/realtime`);
=======
      const socket = new WebSocket(`${WS_URL}/api/v1/conversation`);
>>>>>>> 6365e4f5
      socket.binaryType = "arraybuffer";

      socket.onopen = () => {
        appendLog("🔌 WS open");
        console.log("WebSocket connection OPENED to backend!");
      };
      socket.onclose = () => {
        console.log("WebSocket connection CLOSED.");
      };
      socket.onerror = (err) => {
        console.error("WebSocket error:", err);
      };
      socket.onmessage = handleSocketMessage;
      socketRef.current = socket;

      // 2) setup Web Audio for raw PCM @16 kHz
      const stream = await navigator.mediaDevices.getUserMedia({ audio: true });
      micStreamRef.current = stream;
      const audioCtx = new (window.AudioContext || window.webkitAudioContext)({
        sampleRate: 16000
      });
      audioContextRef.current = audioCtx;

      const source = audioCtx.createMediaStreamSource(stream);

      // Add analyser for real-time audio level monitoring
      const analyser = audioCtx.createAnalyser();
      analyser.fftSize = 256;
      analyser.smoothingTimeConstant = 0.3;
      analyserRef.current = analyser;
      
      // Connect source to analyser
      source.connect(analyser);

      // 3) ScriptProcessor with small buffer for low latency (256 or 512 samples)
      const bufferSize = 512; 
      const processor  = audioCtx.createScriptProcessor(bufferSize, 1, 1);
      processorRef.current = processor;

      // Connect analyser to processor for audio data flow
      analyser.connect(processor);

      processor.onaudioprocess = (evt) => {
        const float32 = evt.inputBuffer.getChannelData(0);
        
        // Calculate real-time audio level
        let sum = 0;
        for (let i = 0; i < float32.length; i++) {
          sum += float32[i] * float32[i];
        }
        const rms = Math.sqrt(sum / float32.length);
        const level = Math.min(1, rms * 10); // Scale and clamp to 0-1
        
        audioLevelRef.current = level;
        setAudioLevel(level);

        // Debug: Log a sample of mic data
        console.log("Mic data sample:", float32.slice(0, 10)); // Should show non-zero values if your mic is hot

        const int16 = new Int16Array(float32.length);
        for (let i = 0; i < float32.length; i++) {
          int16[i] = Math.max(-1, Math.min(1, float32[i])) * 0x7fff;
        }

        // Debug: Show size before send
        console.log("Sending int16 PCM buffer, length:", int16.length);

        if (socket.readyState === WebSocket.OPEN) {
          socket.send(int16.buffer);
          // Debug: Confirm data sent
          console.log("PCM audio chunk sent to backend!");
        } else {
          console.log("WebSocket not open, did not send audio.");
        }
      };

      source.connect(processor);
      processor.connect(audioCtx.destination);
      setRecording(true);
    };

    const stopRecognition = () => {
      if (processorRef.current) {
        try { 
          processorRef.current.disconnect(); 
        } catch (e) {
          console.warn("Error disconnecting processor:", e);
        }
        processorRef.current = null;
      }
      if (audioContextRef.current) {
        try { 
          audioContextRef.current.close(); 
        } catch (e) {
          console.warn("Error closing audio context:", e);
        }
        audioContextRef.current = null;
      }
      if (socketRef.current) {
        try { 
          socketRef.current.close(); 
        } catch (e) {
          console.warn("Error closing socket:", e);
        }
        socketRef.current = null;
      }
      setRecording(false);
      appendLog("🛑 PCM streaming stopped");
    };

    // Helper to dedupe consecutive identical messages
    const pushIfChanged = (arr, msg) => {
      // Only dedupe if the last message is from the same speaker and has the same text
      if (arr.length === 0) return [...arr, msg];
      const last = arr[arr.length - 1];
      if (last.speaker === msg.speaker && last.text === msg.text) return arr;
      return [...arr, msg];
    };

    const handleSocketMessage = async (event) => {
      if (typeof event.data !== "string") {
        const ctx = new AudioContext();
        const buf = await event.data.arrayBuffer();
        const audioBuf = await ctx.decodeAudioData(buf);
        const src = ctx.createBufferSource();
        src.buffer = audioBuf;
        src.connect(ctx.destination);
        src.start();
        appendLog("🔊 Audio played");
        return;
      }
    
      let payload;
      try {
        payload = JSON.parse(event.data);
      } catch {
        appendLog("Ignored non‑JSON frame");
        return;
      }
      // --- Handle relay/broadcast messages with {sender, message} ---
      if (payload.sender && payload.message) {
        // Route all relay messages through the same logic
        payload.speaker = payload.sender;
        payload.content = payload.message;
        // fall through to unified logic below
      }
      const { type, content = "", message = "", speaker } = payload;
      const txt = content || message;
      const msgType = (type || "").toLowerCase();

      /* ---------- USER BRANCH ---------- */
      if (msgType === "user" || speaker === "User") {
        setActiveSpeaker("User");
        // Always append user message immediately, do not dedupe
        setMessages(prev => [...prev, { speaker: "User", text: txt }]);

        appendLog(`User: ${txt}`);
        return;
      }

      /* ---------- ASSISTANT STREAM ---------- */
      if (type === "assistant_streaming") {
        setActiveSpeaker("Assistant");
        setMessages(prev => {
          if (prev.at(-1)?.streaming) {
            return prev.map((m,i)=> i===prev.length-1 ? {...m, text:txt} : m);
          }
          return [...prev, { speaker:"Assistant", text:txt, streaming:true }];
        });
        return;
      }

      /* ---------- ASSISTANT FINAL ---------- */
      if (msgType === "assistant" || msgType === "status" || speaker === "Assistant") {
        setActiveSpeaker("Assistant");
        setMessages(prev => {
          if (prev.at(-1)?.streaming) {
            return prev.map((m,i)=> i===prev.length-1 ? {...m, text:txt, streaming:false} : m);
          }
          return pushIfChanged(prev, { speaker:"Assistant", text:txt });
        });

        appendLog("🤖 Assistant responded");
        return;
      }
    
      if (type === "tool_start") {

      
        setMessages((prev) => [
          ...prev,
          {
            speaker: "Assistant",
            isTool: true,
            text: `🛠️ tool ${payload.tool} started 🔄`,
          },
        ]);
      
        appendLog(`⚙️ ${payload.tool} started`);
        return;
      }
      
    
      if (type === "tool_progress") {
        setMessages((prev) =>
          prev.map((m, i, arr) =>
            i === arr.length - 1 && m.text.startsWith(`🛠️ tool ${payload.tool}`)
              ? { ...m, text: `🛠️ tool ${payload.tool} ${payload.pct}% 🔄` }
              : m,
          ),
        );
        appendLog(`⚙️ ${payload.tool} ${payload.pct}%`);
        return;
      }
    
      if (type === "tool_end") {

      
        const finalText =
          payload.status === "success"
            ? `🛠️ tool ${payload.tool} completed ✔️\n${JSON.stringify(
                payload.result,
                null,
                2,
              )}`
            : `🛠️ tool ${payload.tool} failed ❌\n${payload.error}`;
      
        setMessages((prev) =>
          prev.map((m, i, arr) =>
            i === arr.length - 1 && m.text.startsWith(`🛠️ tool ${payload.tool}`)
              ? { ...m, text: finalText }
              : m,
          ),
        );
      
        appendLog(`⚙️ ${payload.tool} ${payload.status} (${payload.elapsedMs} ms)`);
      }
    };
  
  /* ------------------------------------------------------------------ *
   *  OUTBOUND ACS CALL
   * ------------------------------------------------------------------ */
  const startACSCall = async () => {
    if (!/^\+\d+$/.test(targetPhoneNumber)) {
      alert("Enter phone in E.164 format e.g. +15551234567");
      return;
    }
    try {
      const res = await fetch(`${API_BASE_URL}/api/v1/calls/initiate`, {
        method:"POST",
        headers:{"Content-Type":"application/json"},
        body: JSON.stringify({ target_number: targetPhoneNumber }),
      });
      const json = await res.json();
      if (!res.ok) {
        appendLog(`Call error: ${json.detail||res.statusText}`);
        return;
      }
      // show in chat
      setMessages(m => [
        ...m,
        { speaker:"Assistant", text:`📞 Call started → ${targetPhoneNumber}` }
      ]);
      appendLog("📞 Call initiated");

      // relay WS
      const relay = new WebSocket(`${WS_URL}/api/v1/realtime/dashboard/relay`);
      relay.onopen = () => appendLog("Relay WS connected");
      relay.onmessage = ({data}) => {
        try {
          const obj = JSON.parse(data);
          if (obj.type?.startsWith("tool_")) {
            handleSocketMessage({ data: JSON.stringify(obj) });
            return;
          }
          const { sender, message } = obj;
          setMessages(m => [...m, { speaker: sender, text: message }]);
          setActiveSpeaker(sender);
          appendLog(`[Relay] ${sender}: ${message}`);
        } catch {
          appendLog("Relay parse error");
        }
      };
      relay.onclose = () => {
        appendLog("Relay WS disconnected");
        setCallActive(false);
        setActiveSpeaker(null);
        // setFunctionCalls([]);
        // setCallResetKey(k=>k+1);
      };
    } catch(e) {
      appendLog(`Network error starting call: ${e.message}`);
    }
  };

  /* ------------------------------------------------------------------ *
   *  RENDER
   * ------------------------------------------------------------------ */
  return (
    <div style={styles.root}>
      <div style={styles.mainContainer}>
        {/* Backend Status Indicator */}
        <BackendIndicator url={API_BASE_URL} />

        {/* App Header */}
        <div style={styles.appHeader}>
          <div style={styles.appTitleContainer}>
            <div style={styles.appTitleWrapper}>
              <span style={styles.appTitleIcon}>🎙️</span>
              <h1 style={styles.appTitle}>RTAgent</h1>
            </div>
            <p style={styles.appSubtitle}>Transforming customer interactions with real-time, intelligent voice interactions</p>
          </div>
          {/* Top Right Help Button */}
          <HelpButton />
        </div>

        {/* Waveform Section */}
        <div style={styles.waveformSection}>
          <div style={styles.waveformSectionTitle}>Voice Activity</div>
          <WaveformVisualization 
            isActive={recording} 
            speaker={activeSpeaker} 
            audioLevel={audioLevel}
            outputAudioLevel={0}
          />
          <div style={styles.sectionDivider}></div>
        </div>

        {/* Chat Messages */}
        <div style={styles.chatSection} ref={chatRef}>
          <div style={styles.chatSectionIndicator}></div>
          <div style={styles.messageContainer} ref={messageContainerRef}>
            {messages.map((message, index) => (
              <ChatBubble key={index} message={message} />
            ))}
          </div>
        </div>

        {/* Control Buttons */}
        <div style={styles.controlSection}>
          <div style={styles.controlContainer}>
            {/* Microphone Button */}
            <button
              style={styles.controlButton(recording)}
              onClick={recording ? stopRecognition : startRecognition}
              title={recording ? "Stop Recording" : "Start Recording"}
            >
              🎤
            </button>
            
            {/* Phone Call Button */}
            <button
              style={styles.controlButton(false, 'phone')}
              onClick={() => setShowPhoneInput(!showPhoneInput)}
              title="Phone Call"
            >
              📞
            </button>
            
            {/* Close Button */}
            <button
              style={styles.controlButton(false, 'close')}
              onClick={stopRecognition}
              title="End Session"
            >
              ✕
            </button>
          </div>
        </div>
      </div>

      {/* Phone Input Panel */}
      {showPhoneInput && (
        <div style={styles.phoneInputSection}>
          <input
            type="tel"
            value={targetPhoneNumber}
            onChange={(e) => setTargetPhoneNumber(e.target.value)}
            placeholder="+15551234567"
            style={styles.phoneInput}
            disabled={callActive}
          />
          <button
            onClick={callActive ? stopRecognition : startACSCall}
            style={styles.phoneButton(callActive)}
          >
            {callActive ? "End Call" : "Call"}
          </button>
        </div>
      )}
    </div>
  );
}
<|MERGE_RESOLUTION|>--- conflicted
+++ resolved
@@ -1650,12 +1650,7 @@
       appendLog("🎤 PCM streaming started");
 
       // 1) open WS
-<<<<<<< HEAD
-      const socket = new WebSocket(`${WS_URL}/api/v1/realtime/conversation`);
-      // const socket = new WebSocket(`${WS_URL}/realtime`);
-=======
       const socket = new WebSocket(`${WS_URL}/api/v1/conversation`);
->>>>>>> 6365e4f5
       socket.binaryType = "arraybuffer";
 
       socket.onopen = () => {
