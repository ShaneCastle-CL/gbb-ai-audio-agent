import React, { useEffect, useRef, useState } from 'react';
import {
  AudioConfig,
  SpeechConfig,
  SpeechRecognizer,
  PropertyId,
} from 'microsoft-cognitiveservices-speech-sdk';

const AZURE_SPEECH_KEY = import.meta.env.VITE_AZURE_SPEECH_KEY;
<<<<<<< HEAD
const AZURE_REGION    = import.meta.env.VITE_AZURE_REGION;
const WS_URL          = import.meta.env.VITE_WS_URL;
const API_BASE_URL    = import.meta.env.VITE_API_BASE_URL;
=======
const AZURE_REGION = import.meta.env.VITE_AZURE_REGION;
const WS_URL = import.meta.env.VITE_WS_URL;

>>>>>>> 46b5aad1
export default function RealTimeVoiceApp() {
  /* ------------------------------------------------------------------ *
   *  STATE & REFS
   * ------------------------------------------------------------------ */
  const [messages, setMessages] = useState([]);
  const [log, setLog] = useState('');
  const [recording, setRecording] = useState(false);

  const socketRef = useRef(null);
  const recognizerRef = useRef(null);
<<<<<<< HEAD
  const containerRef  = useRef(null);
  const [targetPhoneNumber, setTargetPhoneNumber] = useState(''); // State for phone number input

  const startACSCall = async () => {
    // Basic validation for the phone number input
    if (!targetPhoneNumber || !/^\+\d+$/.test(targetPhoneNumber)) {
      alert('Please enter a valid phone number in E.164 format (e.g., +15551234567)');
      return;
    }
    try {
      const response = await fetch(`${API_BASE_URL}/api/call`, {
        method: 'POST',
        body: JSON.stringify({ target_number: targetPhoneNumber }), // Use 'target_number' and the state variable
        headers: { 'Content-Type': 'application/json' },
      });
      const result = await response.json();
      if (response.ok) {
        appendLog(`Call initiated successfully: ${result.message}`);
      } else {
        appendLog(`Error initiating call: ${result.detail || response.statusText}`);
      }
    } catch (error) {
      appendLog(`Network or fetch error initiating call: ${error}. Please check if the backend server is running at ${API_BASE_URL} and CORS is enabled.`);
      console.error("Error initiating call:", error);
    }
  };
    
  useEffect(() => {
    return () => stopRecognition();
  }, []);
=======
  const chatRef = useRef(null);

  /* ------------------------------------------------------------------ *
   *  HELPERS
   * ------------------------------------------------------------------ */
  const appendLog = (m) =>
    setLog((p) => `${p}\n${new Date().toLocaleTimeString()} - ${m}`);
>>>>>>> 46b5aad1

  const renderContent = (txt) =>
    txt.split('\n').map((p, i) => (
      <p key={i} style={{ margin: '4px 0' }}>
        {p}
      </p>
    ));

  /* ------------------------------------------------------------------ *
   *  EFFECTS
   * ------------------------------------------------------------------ */
  useEffect(() => {
    if (chatRef.current)
      chatRef.current.scrollTop = chatRef.current.scrollHeight;
  }, [messages]);

  useEffect(() => () => stopRecognition(), []);

  /* ------------------------------------------------------------------ *
   *  BACKEND COMMUNICATION
   * ------------------------------------------------------------------ */
  const startRecognition = async () => {
    /* === Speech recognizer === */
    const speechCfg = SpeechConfig.fromSubscription(
      AZURE_SPEECH_KEY,
      AZURE_REGION,
    );
    speechCfg.speechRecognitionLanguage = 'en-US';

    const recognizer = new SpeechRecognizer(
      speechCfg,
      AudioConfig.fromDefaultMicrophoneInput(),
    );
    recognizer.properties.setProperty(
      PropertyId.Speech_SegmentationSilenceTimeoutMs,
      '800',
    );
    recognizer.properties.setProperty(
      PropertyId.Speech_SegmentationStrategy,
      'Semantic',
    );
    recognizerRef.current = recognizer;

    let lastInterrupt = Date.now();
    recognizer.recognizing = (_, e) => {
      const partial = e.result.text.trim();
      if (
        partial &&
        socketRef.current?.readyState === WebSocket.OPEN &&
        Date.now() - lastInterrupt > 1000
      ) {
        socketRef.current.send(JSON.stringify({ type: 'interrupt' }));
        appendLog('→ Sent interrupt');
        lastInterrupt = Date.now();
      }
    };

    recognizer.recognized = (_, e) => {
      if (e.result.reason !== 0) {
        const text = e.result.text.trim();
        if (text) {
          setMessages((p) => [...p, { speaker: 'User', text }]);
          appendLog(`User said: ${text}`);
          sendToBackend(text);
        }
      }
    };

    recognizer.startContinuousRecognitionAsync();
    setRecording(true);
    appendLog('🎤 Recognition started');

    /* === WebSocket === */
    const socket = new WebSocket(WS_URL);
    socket.binaryType = 'arraybuffer';
    socketRef.current = socket;

    socket.onopen = () => appendLog('🔌 WebSocket open');
    socket.onclose = () => appendLog('🔌 WebSocket closed');

    socket.onmessage = async (event) => {
      /* ----- binary branch (TTS audio) ----- */
      if (typeof event.data !== 'string') {
        try {
          const ctx = new AudioContext();
          const buf = await event.data.arrayBuffer();
          const audioBuf = await ctx.decodeAudioData(buf);
          const src = ctx.createBufferSource();
          src.buffer = audioBuf;
          src.connect(ctx.destination);
          src.start();
          appendLog('🔊 Audio played');
        } catch {
          appendLog('⚠️ audio error');
        }
        return;
      }

      /* ----- JSON branch ----- */
      let payload;
      try {
        payload = JSON.parse(event.data);
      } catch {
        appendLog('Ignored non-JSON frame');
        return;
      }
      const { type, content = '', message = '' } = payload;
      const txt = content || message;

      /* streaming chunks */
      if (type === 'assistant_streaming') {
        setMessages((prev) => {
          if (prev.length && prev.at(-1).streaming) {
            const u = [...prev];
            u[u.length - 1].text = txt;
            return u;
          }
          return [...prev, { speaker: 'Assistant', text: txt, streaming: true }];
        });
        return;
      }

      /* final assistant */
      if (type === 'assistant' || type === 'status') {
        setMessages((prev) => {
          if (prev.length && prev.at(-1).streaming) {
            const u = [...prev];
            u[u.length - 1] = { speaker: 'Assistant', text: txt };
            return u;
          }
          return [...prev, { speaker: 'Assistant', text: txt }];
        });
        appendLog('🤖 Assistant responded');
        return;
      }

      /* -------- TOOL EVENTS -------- */
      if (type === 'tool_start') {
        setMessages((prev) => [
          ...prev,
          { speaker: 'Assistant', text: `⚙️ ${payload.tool} started` },
        ]);
        appendLog(`⚙️ ${payload.tool} started`);
        return;
      }

      if (type === 'tool_progress') {
        setMessages((prev) =>
          prev.map((m, i, arr) =>
            i === arr.length - 1 && m.text.startsWith(`⚙️ ${payload.tool}`)
              ? { ...m, text: `⚙️ ${payload.tool} ${payload.pct}%` }
              : m,
          ),
        );
        appendLog(`⚙️ ${payload.tool} ${payload.pct}%`);
        return;
      }

      if (type === 'tool_end') {
        const finalText =
          payload.status === 'success'
            ? `⚙️ ${payload.tool} completed\n${JSON.stringify(
                payload.result,
                null,
                2,
              )}`
            : `⚙️ ${payload.tool} failed ❌\n${payload.error}`;
        setMessages((prev) =>
          prev.map((m, i, arr) =>
            i === arr.length - 1 && m.text.startsWith(`⚙️ ${payload.tool}`)
              ? { ...m, text: finalText }
              : m,
          ),
        );
        appendLog(
          `⚙️ ${payload.tool} ${payload.status} (${payload.elapsedMs} ms)`,
        );
        return;
      }
    };
  };

  const stopRecognition = () => {
    recognizerRef.current?.stopContinuousRecognitionAsync();
    socketRef.current?.readyState === WebSocket.OPEN && socketRef.current.close();
    setRecording(false);
    appendLog('🛑 Recognition stopped');
  };

  const sendToBackend = (text) => {
    socketRef.current?.readyState === WebSocket.OPEN &&
      socketRef.current.send(JSON.stringify({ text }));
  };

  /* ------------------------------------------------------------------ *
   *  RENDER
   * ------------------------------------------------------------------ */
  return (
    <div
      style={{
        fontFamily: 'Segoe UI, Roboto, sans-serif',
        background: '#1F2933',
        color: '#E5E7EB',
        minHeight: '100vh',
        padding: 32,
      }}
    >
      {/* ------------ Title ------------ */}
      <div
        style={{ maxWidth: 800, margin: '0 auto 40px', textAlign: 'center' }}
      >
        <h1 style={{ fontSize: '2.75rem', fontWeight: 700, marginBottom: 20 }}>
          🎙️ RTMedAgent
        </h1>
        <p style={{ fontSize: '1.15rem', color: '#9CA3AF' }}>
          Transforming patient care with real-time, intelligent voice
          interactions
        </p>
      </div>

      {/* ------------ Chat Pane ------------ */}
      <div
        style={{
          maxWidth: 800,
          margin: '0 auto',
          background: '#263238',
          borderRadius: 12,
          padding: 16,
          height: 400,
          overflow: 'hidden',
          display: 'flex',
          flexDirection: 'column',
        }}
      >
        <div
          ref={chatRef}
          style={{ flex: 1, overflowY: 'auto', padding: '12px 16px' }}
        >
          {messages.map((msg, idx) => {
            const isUser = msg.speaker === 'User';
            return (
              <div
                key={idx}
                style={{
                  display: 'flex',
                  justifyContent: isUser ? 'flex-end' : 'flex-start',
                  marginBottom: 16,
                }}
              >
                <div
                  style={{
                    background: isUser ? '#0078D4' : '#394B59',
                    color: '#fff',
                    padding: '12px 16px',
                    borderRadius: 20,
                    maxWidth: '75%',
                    lineHeight: 1.5,
                    boxShadow: '0 2px 6px rgba(0,0,0,.2)',
                  }}
                >
                  <span style={{ opacity: msg.streaming ? 0.7 : 1 }}>
                    {renderContent(msg.text)}
                    {msg.streaming && <em style={{ marginLeft: 4 }}>▌</em>}
                  </span>
                  <span
                    style={{
                      display: 'block',
                      fontSize: '0.8rem',
                      color: '#B0BEC5',
                      marginTop: 8,
                      textAlign: isUser ? 'right' : 'left',
                    }}
                  >
                    {isUser ? '👤 User' : '🤖 Assistant'}
                  </span>
                </div>
              </div>
            );
          })}
        </div>
      </div>

      {/* ------------ Controls ------------ */}
      <div style={{ textAlign: 'center', margin: 24 }}>
        <button
          onClick={recording ? stopRecognition : startRecognition}
          style={{
            padding: '12px 32px',
            fontSize: '1rem',
            borderRadius: 8,
            border: 'none',
            cursor: 'pointer',
            background: recording ? '#D13438' : '#107C10',
            color: '#fff',
            fontWeight: 600,
          }}
        >
          {recording ? '⏹ End Conversation' : '▶ Start Conversation'}
        </button>
      </div>
<<<<<<< HEAD
      {/* Control for ACS Outbound Call */}
      <div style={{ textAlign: 'center', marginBottom: '2.5rem', padding: '1rem', background: '#2C3E50', borderRadius: '8px' }}>
         <h2 style={{marginTop: 0, marginBottom: '1rem', color: '#ECF0F1'}}>📞 Initiate Phone Call (ACS)</h2>
         <input
            type="tel"
            placeholder="+15551234567"
            value={targetPhoneNumber}
            onChange={(e) => setTargetPhoneNumber(e.target.value)}
            style={{ padding: '10px', marginRight: '10px', borderRadius: '5px', border: '1px solid #566573', background: '#34495E', color: '#ECF0F1' }}
         />
        <button
            onClick={startACSCall}
            style={{ /* ... style similar to the other button ... */
                padding: '10px 20px',
                fontSize: '1rem',
                borderRadius: '5px',
                border: 'none',
                cursor: 'pointer',
                backgroundColor: '#3498DB',
                color: '#fff',
                fontWeight: 'bold',
                boxShadow: '0 2px 8px rgba(0,0,0,0.2)',
                transition: 'all 0.3s ease-in-out'
            }}
        >
            Call Number
        </button>
      </div>
      {/* Logs */}
=======

      {/* ------------ Logs ------------ */}
>>>>>>> 46b5aad1
      <div style={{ maxWidth: 800, margin: '0 auto' }}>
        <h2 style={{ marginBottom: 8 }}>System Logs</h2>
        <pre
          style={{
            background: '#17202A',
            padding: 12,
            borderRadius: 8,
            fontSize: '0.9rem',
            maxHeight: 200,
            overflowX: 'auto',
          }}
        >
          {log}
        </pre>
      </div>
    </div>
  );
}<|MERGE_RESOLUTION|>--- conflicted
+++ resolved
@@ -7,15 +7,9 @@
 } from 'microsoft-cognitiveservices-speech-sdk';
 
 const AZURE_SPEECH_KEY = import.meta.env.VITE_AZURE_SPEECH_KEY;
-<<<<<<< HEAD
 const AZURE_REGION    = import.meta.env.VITE_AZURE_REGION;
 const WS_URL          = import.meta.env.VITE_WS_URL;
 const API_BASE_URL    = import.meta.env.VITE_API_BASE_URL;
-=======
-const AZURE_REGION = import.meta.env.VITE_AZURE_REGION;
-const WS_URL = import.meta.env.VITE_WS_URL;
-
->>>>>>> 46b5aad1
 export default function RealTimeVoiceApp() {
   /* ------------------------------------------------------------------ *
    *  STATE & REFS
@@ -26,7 +20,6 @@
 
   const socketRef = useRef(null);
   const recognizerRef = useRef(null);
-<<<<<<< HEAD
   const containerRef  = useRef(null);
   const [targetPhoneNumber, setTargetPhoneNumber] = useState(''); // State for phone number input
 
@@ -54,10 +47,6 @@
     }
   };
     
-  useEffect(() => {
-    return () => stopRecognition();
-  }, []);
-=======
   const chatRef = useRef(null);
 
   /* ------------------------------------------------------------------ *
@@ -65,7 +54,6 @@
    * ------------------------------------------------------------------ */
   const appendLog = (m) =>
     setLog((p) => `${p}\n${new Date().toLocaleTimeString()} - ${m}`);
->>>>>>> 46b5aad1
 
   const renderContent = (txt) =>
     txt.split('\n').map((p, i) => (
@@ -366,7 +354,6 @@
           {recording ? '⏹ End Conversation' : '▶ Start Conversation'}
         </button>
       </div>
-<<<<<<< HEAD
       {/* Control for ACS Outbound Call */}
       <div style={{ textAlign: 'center', marginBottom: '2.5rem', padding: '1rem', background: '#2C3E50', borderRadius: '8px' }}>
          <h2 style={{marginTop: 0, marginBottom: '1rem', color: '#ECF0F1'}}>📞 Initiate Phone Call (ACS)</h2>
@@ -396,10 +383,6 @@
         </button>
       </div>
       {/* Logs */}
-=======
-
-      {/* ------------ Logs ------------ */}
->>>>>>> 46b5aad1
       <div style={{ maxWidth: 800, margin: '0 auto' }}>
         <h2 style={{ marginBottom: 8 }}>System Logs</h2>
         <pre
