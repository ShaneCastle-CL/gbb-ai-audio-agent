--- conflicted
+++ resolved
@@ -1,43 +1,40 @@
-{
-    // Use IntelliSense to learn about possible attributes.
-    // Hover to view descriptions of existing attributes.
-    // For more information, visit: https://go.microsoft.com/fwlink/?linkid=830387
-    "version": "0.2.0",
-    "configurations": [
-        { // Added React Debug Configuration
-            "name": "[RT Agent] React App: Browser Debug",
-            "type": "msedge", // or "chrome"
-            "request": "launch",
-            "url": "http://localhost:5173", // Ensure this matches your Vite dev server port
-            "webRoot": "${workspaceFolder}/rtagents/RTAgent/frontend",
-            "sourceMaps": true,
-            "sourceMapPathOverrides": {
-            "webpack:///src/*": "${webRoot}/src/*",
-            "webpack:///*": "${webRoot}/*"
-            }
-        },
-
-        {
-            "name": "[RT Agent] Python Debugger: FastAPI",
-            "type": "debugpy",
-            "request": "launch",
-            "module": "uvicorn",
-            "args": [
-            "apps.rtagent.backend.main:app",
-            "--reload",
-            "--port",
-            "8010",
-<<<<<<< HEAD
-=======
-            // "--log-level",
-            // "debug"
->>>>>>> 6365e4f5
-            ],
-            "jinja": true,
-            "env": {
-            "PYTHONPATH": "${workspaceFolder}"
-            },
-            "envFile": "${workspaceFolder}/.env"
-        },
-    ]
-}
+{
+    // Use IntelliSense to learn about possible attributes.
+    // Hover to view descriptions of existing attributes.
+    // For more information, visit: https://go.microsoft.com/fwlink/?linkid=830387
+    "version": "0.2.0",
+    "configurations": [
+        { // Added React Debug Configuration
+            "name": "[RT Agent] React App: Browser Debug",
+            "type": "msedge", // or "chrome"
+            "request": "launch",
+            "url": "http://localhost:5173", // Ensure this matches your Vite dev server port
+            "webRoot": "${workspaceFolder}/rtagents/RTAgent/frontend",
+            "sourceMaps": true,
+            "sourceMapPathOverrides": {
+            "webpack:///src/*": "${webRoot}/src/*",
+            "webpack:///*": "${webRoot}/*"
+            }
+        },
+
+        {
+            "name": "[RT Agent] Python Debugger: FastAPI",
+            "type": "debugpy",
+            "request": "launch",
+            "module": "uvicorn",
+            "args": [
+            "apps.rtagent.backend.main:app",
+            "--reload",
+            "--port",
+            "8010",
+            // "--log-level",
+            // "debug"
+            ],
+            "jinja": true,
+            "env": {
+            "PYTHONPATH": "${workspaceFolder}"
+            },
+            "envFile": "${workspaceFolder}/.env"
+        },
+    ]
+}