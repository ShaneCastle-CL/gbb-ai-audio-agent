# ============================================================================
# AZURE STORAGE ACCOUNT
# ============================================================================

resource "azurerm_storage_account" "main" {
  name                = local.resource_names.storage
  resource_group_name = azurerm_resource_group.main.name
  location            = azurerm_resource_group.main.location
  account_tier        = "Standard"
  # Snyk ignore: poc, geo-replication not required
  account_replication_type        = "LRS"
  account_kind                    = "StorageV2"
  min_tls_version                 = "TLS1_2"
  public_network_access_enabled   = true
  allow_nested_items_to_be_public = false

  # Enable blob properties
  blob_properties {
    delete_retention_policy {
      days = 7
    }
  }

  tags = local.tags
}

# Storage containers
resource "azurerm_storage_container" "audioagent" {
  name                  = "audioagent"
  storage_account_id    = azurerm_storage_account.main.id
  container_access_type = "private"
}

resource "azurerm_storage_container" "prompt" {
  name                  = "prompt"
  storage_account_id    = azurerm_storage_account.main.id
  container_access_type = "private"
}

# RBAC assignments for Storage
resource "azurerm_role_assignment" "storage_backend_contributor" {
  scope                = azurerm_storage_account.main.id
  role_definition_name = "Storage Blob Data Contributor"
  principal_id         = azurerm_user_assigned_identity.backend.principal_id
}

resource "azurerm_role_assignment" "storage_principal_reader" {
  scope                = azurerm_storage_account.main.id
  role_definition_name = "Storage Blob Data Reader"
  principal_id         = local.principal_id
}

resource "azurerm_role_assignment" "storage_principal_contributor" {
  scope                = azurerm_storage_account.main.id
  role_definition_name = "Storage Blob Data Contributor"
  principal_id         = local.principal_id
}

# ============================================================================
# COSMOS DB (MONGODB API)
# ============================================================================
# # Cosmos DB vCore MongoDB Cluster (M30 with 128GB disk)
# resource "azurerm_mongo_cluster" "main" {
#     name                = local.resource_names.cosmos
#     resource_group_name = azurerm_resource_group.main.name
#     location            = azurerm_resource_group.main.location

#     administrator_username = "adminuser"
#     administrator_password = random_password.cosmos_admin.result

#     compute_tier    = "M30"
#     high_availability_mode = "Disabled"
#     public_network_access = "Enabled"
#     shard_count     = 1
#     storage_size_in_gb = 128
#     version         = "5.0"



#     tags = local.tags
# }

resource "azapi_resource" "mongoCluster" {
  type      = "Microsoft.DocumentDB/mongoClusters@2025-04-01-preview"
  parent_id = azurerm_resource_group.main.id
  name      = local.resource_names.cosmos
  location  = var.location
<<<<<<< HEAD
  # location  = var.location
=======
>>>>>>> 3385572c
  body = {
    properties = {
      administrator = {
        userName = "adminuser"
        password = random_password.cosmos_admin.result
      }
      authConfig = {
        # Ensure the order is always the same and matches the API's default
        allowedModes = [
          "MicrosoftEntraID",
          "NativeAuth"
        ]
      }
      backup = {}
      compute = {
        tier = "M30"
      }
      createMode = "Default"
      dataApi = {
        mode = "Disabled"
      }
      highAvailability = {
        targetMode = "Disabled"
      }
      publicNetworkAccess = "Enabled"
      serverVersion       = "5.0"
      sharding = {
        shardCount = 1
      }
      storage = {
        sizeGb = 128
        type   = "PremiumSSD"
      }
    }
  }
  tags = local.tags

  # Suppress diffs for allowedModes array ordering
  lifecycle {
    ignore_changes = [
      body["properties"]["authConfig"]["allowedModes"],
      output["properties"]["authConfig"]["allowedModes"],
      output["properties"]["backup"]["earliestRestoreTime"],
      output["properties"]["clusterStatus"],
      output["properties"]["connectionString"],
      output["properties"]["infrastructureVersion"],
      output["properties"]["provisioningState"],
      output["properties"]["replica"]["replicationState"],
      output["properties"]["replica"]["role"],
      output["tags"]
    ]
  }
}




# Store Entra ID connection string in Key Vault
resource "azurerm_key_vault_secret" "cosmos_entra_connection_string" {
  name         = "cosmos-entra-connection-string"
  value        = "${data.azapi_resource.mongo_cluster_info.output.properties.connectionString}?authSource=%24external&authMechanism=MONGODB-OIDC"
  key_vault_id = azurerm_key_vault.main.id

  depends_on = [azurerm_role_assignment.keyvault_admin, data.azapi_resource.mongo_cluster_info]
}

# Generate random password for Cosmos DB admin
resource "random_password" "cosmos_admin" {
  length  = 16
  special = true
}

# Store Cosmos DB admin password in Key Vault
resource "azurerm_key_vault_secret" "cosmos_admin_password" {
  name         = "cosmos-admin-password"
  value        = random_password.cosmos_admin.result
  key_vault_id = azurerm_key_vault.main.id

  depends_on = [azurerm_role_assignment.keyvault_admin]
}
# RBAC assignments for Cosmos DB vCore cluster
resource "azapi_resource" "cosmos_backend_db_user" {
  type      = "Microsoft.DocumentDB/mongoClusters/users@2025-04-01-preview"
  name      = azurerm_user_assigned_identity.backend.principal_id
  parent_id = azapi_resource.mongoCluster.id
  body = {
    properties = {
      identityProvider = {
        properties = {
          principalType = "ServicePrincipal"
        }
        type = "MicrosoftEntraID"
        // For remaining properties, see IdentityProvider objects
      }
      roles = [
        {
          db   = "admin"
          role = "dbOwner"
        }
      ]
    }
  }

  # Suppress diffs for output and principalType casing
  lifecycle {
    ignore_changes = [
      body["properties"]["identityProvider"]["properties"]["principalType"],
      output["properties"]["provisioningState"],
      output["properties"]["roles"],
      output["id"],
      output["type"]
    ]
  }
}

# RBAC assignments for Cosmos DB vCore cluster
resource "azapi_resource" "cosmos_principal_user" {
  type      = "Microsoft.DocumentDB/mongoClusters/users@2025-04-01-preview"
  name      = data.azuread_client_config.current.object_id
  parent_id = azapi_resource.mongoCluster.id
  body = {
    properties = {
      identityProvider = {
        properties = {
          principalType = "User"
        }
        type = "MicrosoftEntraID"
        // For remaining properties, see IdentityProvider objects
      }
      roles = [
        {
          db   = "admin"
          role = "dbOwner"
        }
      ]
    }
  }
  lifecycle {
    ignore_changes = [
      body["properties"]["identityProvider"]["properties"]["principalType"],
      output["properties"]["provisioningState"],
      output["properties"]["roles"],
      output["id"],
      output["type"]
    ]
  }
}

# Data sources to retrieve MongoDB cluster information
data "azapi_resource" "mongo_cluster_info" {
  type      = "Microsoft.DocumentDB/mongoClusters@2025-04-01-preview"
  parent_id = azurerm_resource_group.main.id
  name      = azapi_resource.mongoCluster.name

  depends_on = [azapi_resource.mongoCluster]
}


# Store MongoDB connection details in Key Vault
resource "azurerm_key_vault_secret" "cosmos_connection_string" {
  name         = "cosmos-connection-string"
  value        = data.azapi_resource.mongo_cluster_info.output.properties.connectionString
  key_vault_id = azurerm_key_vault.main.id

  depends_on = [azurerm_role_assignment.keyvault_admin, data.azapi_resource.mongo_cluster_info]
}
<|MERGE_RESOLUTION|>--- conflicted
+++ resolved
@@ -1,257 +1,253 @@
-# ============================================================================
-# AZURE STORAGE ACCOUNT
-# ============================================================================
-
-resource "azurerm_storage_account" "main" {
-  name                = local.resource_names.storage
-  resource_group_name = azurerm_resource_group.main.name
-  location            = azurerm_resource_group.main.location
-  account_tier        = "Standard"
-  # Snyk ignore: poc, geo-replication not required
-  account_replication_type        = "LRS"
-  account_kind                    = "StorageV2"
-  min_tls_version                 = "TLS1_2"
-  public_network_access_enabled   = true
-  allow_nested_items_to_be_public = false
-
-  # Enable blob properties
-  blob_properties {
-    delete_retention_policy {
-      days = 7
-    }
-  }
-
-  tags = local.tags
-}
-
-# Storage containers
-resource "azurerm_storage_container" "audioagent" {
-  name                  = "audioagent"
-  storage_account_id    = azurerm_storage_account.main.id
-  container_access_type = "private"
-}
-
-resource "azurerm_storage_container" "prompt" {
-  name                  = "prompt"
-  storage_account_id    = azurerm_storage_account.main.id
-  container_access_type = "private"
-}
-
-# RBAC assignments for Storage
-resource "azurerm_role_assignment" "storage_backend_contributor" {
-  scope                = azurerm_storage_account.main.id
-  role_definition_name = "Storage Blob Data Contributor"
-  principal_id         = azurerm_user_assigned_identity.backend.principal_id
-}
-
-resource "azurerm_role_assignment" "storage_principal_reader" {
-  scope                = azurerm_storage_account.main.id
-  role_definition_name = "Storage Blob Data Reader"
-  principal_id         = local.principal_id
-}
-
-resource "azurerm_role_assignment" "storage_principal_contributor" {
-  scope                = azurerm_storage_account.main.id
-  role_definition_name = "Storage Blob Data Contributor"
-  principal_id         = local.principal_id
-}
-
-# ============================================================================
-# COSMOS DB (MONGODB API)
-# ============================================================================
-# # Cosmos DB vCore MongoDB Cluster (M30 with 128GB disk)
-# resource "azurerm_mongo_cluster" "main" {
-#     name                = local.resource_names.cosmos
-#     resource_group_name = azurerm_resource_group.main.name
-#     location            = azurerm_resource_group.main.location
-
-#     administrator_username = "adminuser"
-#     administrator_password = random_password.cosmos_admin.result
-
-#     compute_tier    = "M30"
-#     high_availability_mode = "Disabled"
-#     public_network_access = "Enabled"
-#     shard_count     = 1
-#     storage_size_in_gb = 128
-#     version         = "5.0"
-
-
-
-#     tags = local.tags
-# }
-
-resource "azapi_resource" "mongoCluster" {
-  type      = "Microsoft.DocumentDB/mongoClusters@2025-04-01-preview"
-  parent_id = azurerm_resource_group.main.id
-  name      = local.resource_names.cosmos
-  location  = var.location
-<<<<<<< HEAD
-  # location  = var.location
-=======
->>>>>>> 3385572c
-  body = {
-    properties = {
-      administrator = {
-        userName = "adminuser"
-        password = random_password.cosmos_admin.result
-      }
-      authConfig = {
-        # Ensure the order is always the same and matches the API's default
-        allowedModes = [
-          "MicrosoftEntraID",
-          "NativeAuth"
-        ]
-      }
-      backup = {}
-      compute = {
-        tier = "M30"
-      }
-      createMode = "Default"
-      dataApi = {
-        mode = "Disabled"
-      }
-      highAvailability = {
-        targetMode = "Disabled"
-      }
-      publicNetworkAccess = "Enabled"
-      serverVersion       = "5.0"
-      sharding = {
-        shardCount = 1
-      }
-      storage = {
-        sizeGb = 128
-        type   = "PremiumSSD"
-      }
-    }
-  }
-  tags = local.tags
-
-  # Suppress diffs for allowedModes array ordering
-  lifecycle {
-    ignore_changes = [
-      body["properties"]["authConfig"]["allowedModes"],
-      output["properties"]["authConfig"]["allowedModes"],
-      output["properties"]["backup"]["earliestRestoreTime"],
-      output["properties"]["clusterStatus"],
-      output["properties"]["connectionString"],
-      output["properties"]["infrastructureVersion"],
-      output["properties"]["provisioningState"],
-      output["properties"]["replica"]["replicationState"],
-      output["properties"]["replica"]["role"],
-      output["tags"]
-    ]
-  }
-}
-
-
-
-
-# Store Entra ID connection string in Key Vault
-resource "azurerm_key_vault_secret" "cosmos_entra_connection_string" {
-  name         = "cosmos-entra-connection-string"
-  value        = "${data.azapi_resource.mongo_cluster_info.output.properties.connectionString}?authSource=%24external&authMechanism=MONGODB-OIDC"
-  key_vault_id = azurerm_key_vault.main.id
-
-  depends_on = [azurerm_role_assignment.keyvault_admin, data.azapi_resource.mongo_cluster_info]
-}
-
-# Generate random password for Cosmos DB admin
-resource "random_password" "cosmos_admin" {
-  length  = 16
-  special = true
-}
-
-# Store Cosmos DB admin password in Key Vault
-resource "azurerm_key_vault_secret" "cosmos_admin_password" {
-  name         = "cosmos-admin-password"
-  value        = random_password.cosmos_admin.result
-  key_vault_id = azurerm_key_vault.main.id
-
-  depends_on = [azurerm_role_assignment.keyvault_admin]
-}
-# RBAC assignments for Cosmos DB vCore cluster
-resource "azapi_resource" "cosmos_backend_db_user" {
-  type      = "Microsoft.DocumentDB/mongoClusters/users@2025-04-01-preview"
-  name      = azurerm_user_assigned_identity.backend.principal_id
-  parent_id = azapi_resource.mongoCluster.id
-  body = {
-    properties = {
-      identityProvider = {
-        properties = {
-          principalType = "ServicePrincipal"
-        }
-        type = "MicrosoftEntraID"
-        // For remaining properties, see IdentityProvider objects
-      }
-      roles = [
-        {
-          db   = "admin"
-          role = "dbOwner"
-        }
-      ]
-    }
-  }
-
-  # Suppress diffs for output and principalType casing
-  lifecycle {
-    ignore_changes = [
-      body["properties"]["identityProvider"]["properties"]["principalType"],
-      output["properties"]["provisioningState"],
-      output["properties"]["roles"],
-      output["id"],
-      output["type"]
-    ]
-  }
-}
-
-# RBAC assignments for Cosmos DB vCore cluster
-resource "azapi_resource" "cosmos_principal_user" {
-  type      = "Microsoft.DocumentDB/mongoClusters/users@2025-04-01-preview"
-  name      = data.azuread_client_config.current.object_id
-  parent_id = azapi_resource.mongoCluster.id
-  body = {
-    properties = {
-      identityProvider = {
-        properties = {
-          principalType = "User"
-        }
-        type = "MicrosoftEntraID"
-        // For remaining properties, see IdentityProvider objects
-      }
-      roles = [
-        {
-          db   = "admin"
-          role = "dbOwner"
-        }
-      ]
-    }
-  }
-  lifecycle {
-    ignore_changes = [
-      body["properties"]["identityProvider"]["properties"]["principalType"],
-      output["properties"]["provisioningState"],
-      output["properties"]["roles"],
-      output["id"],
-      output["type"]
-    ]
-  }
-}
-
-# Data sources to retrieve MongoDB cluster information
-data "azapi_resource" "mongo_cluster_info" {
-  type      = "Microsoft.DocumentDB/mongoClusters@2025-04-01-preview"
-  parent_id = azurerm_resource_group.main.id
-  name      = azapi_resource.mongoCluster.name
-
-  depends_on = [azapi_resource.mongoCluster]
-}
-
-
-# Store MongoDB connection details in Key Vault
-resource "azurerm_key_vault_secret" "cosmos_connection_string" {
-  name         = "cosmos-connection-string"
-  value        = data.azapi_resource.mongo_cluster_info.output.properties.connectionString
-  key_vault_id = azurerm_key_vault.main.id
-
-  depends_on = [azurerm_role_assignment.keyvault_admin, data.azapi_resource.mongo_cluster_info]
-}
+# ============================================================================
+# AZURE STORAGE ACCOUNT
+# ============================================================================
+
+resource "azurerm_storage_account" "main" {
+  name                = local.resource_names.storage
+  resource_group_name = azurerm_resource_group.main.name
+  location            = azurerm_resource_group.main.location
+  account_tier        = "Standard"
+  # Snyk ignore: poc, geo-replication not required
+  account_replication_type        = "LRS"
+  account_kind                    = "StorageV2"
+  min_tls_version                 = "TLS1_2"
+  public_network_access_enabled   = true
+  allow_nested_items_to_be_public = false
+
+  # Enable blob properties
+  blob_properties {
+    delete_retention_policy {
+      days = 7
+    }
+  }
+
+  tags = local.tags
+}
+
+# Storage containers
+resource "azurerm_storage_container" "audioagent" {
+  name                  = "audioagent"
+  storage_account_id    = azurerm_storage_account.main.id
+  container_access_type = "private"
+}
+
+resource "azurerm_storage_container" "prompt" {
+  name                  = "prompt"
+  storage_account_id    = azurerm_storage_account.main.id
+  container_access_type = "private"
+}
+
+# RBAC assignments for Storage
+resource "azurerm_role_assignment" "storage_backend_contributor" {
+  scope                = azurerm_storage_account.main.id
+  role_definition_name = "Storage Blob Data Contributor"
+  principal_id         = azurerm_user_assigned_identity.backend.principal_id
+}
+
+resource "azurerm_role_assignment" "storage_principal_reader" {
+  scope                = azurerm_storage_account.main.id
+  role_definition_name = "Storage Blob Data Reader"
+  principal_id         = local.principal_id
+}
+
+resource "azurerm_role_assignment" "storage_principal_contributor" {
+  scope                = azurerm_storage_account.main.id
+  role_definition_name = "Storage Blob Data Contributor"
+  principal_id         = local.principal_id
+}
+
+# ============================================================================
+# COSMOS DB (MONGODB API)
+# ============================================================================
+# # Cosmos DB vCore MongoDB Cluster (M30 with 128GB disk)
+# resource "azurerm_mongo_cluster" "main" {
+#     name                = local.resource_names.cosmos
+#     resource_group_name = azurerm_resource_group.main.name
+#     location            = azurerm_resource_group.main.location
+
+#     administrator_username = "adminuser"
+#     administrator_password = random_password.cosmos_admin.result
+
+#     compute_tier    = "M30"
+#     high_availability_mode = "Disabled"
+#     public_network_access = "Enabled"
+#     shard_count     = 1
+#     storage_size_in_gb = 128
+#     version         = "5.0"
+
+
+
+#     tags = local.tags
+# }
+
+resource "azapi_resource" "mongoCluster" {
+  type      = "Microsoft.DocumentDB/mongoClusters@2025-04-01-preview"
+  parent_id = azurerm_resource_group.main.id
+  name      = local.resource_names.cosmos
+  location  = var.location
+  body = {
+    properties = {
+      administrator = {
+        userName = "adminuser"
+        password = random_password.cosmos_admin.result
+      }
+      authConfig = {
+        # Ensure the order is always the same and matches the API's default
+        allowedModes = [
+          "MicrosoftEntraID",
+          "NativeAuth"
+        ]
+      }
+      backup = {}
+      compute = {
+        tier = "M30"
+      }
+      createMode = "Default"
+      dataApi = {
+        mode = "Disabled"
+      }
+      highAvailability = {
+        targetMode = "Disabled"
+      }
+      publicNetworkAccess = "Enabled"
+      serverVersion       = "5.0"
+      sharding = {
+        shardCount = 1
+      }
+      storage = {
+        sizeGb = 128
+        type   = "PremiumSSD"
+      }
+    }
+  }
+  tags = local.tags
+
+  # Suppress diffs for allowedModes array ordering
+  lifecycle {
+    ignore_changes = [
+      body["properties"]["authConfig"]["allowedModes"],
+      output["properties"]["authConfig"]["allowedModes"],
+      output["properties"]["backup"]["earliestRestoreTime"],
+      output["properties"]["clusterStatus"],
+      output["properties"]["connectionString"],
+      output["properties"]["infrastructureVersion"],
+      output["properties"]["provisioningState"],
+      output["properties"]["replica"]["replicationState"],
+      output["properties"]["replica"]["role"],
+      output["tags"]
+    ]
+  }
+}
+
+
+
+
+# Store Entra ID connection string in Key Vault
+resource "azurerm_key_vault_secret" "cosmos_entra_connection_string" {
+  name         = "cosmos-entra-connection-string"
+  value        = "${data.azapi_resource.mongo_cluster_info.output.properties.connectionString}?authSource=%24external&authMechanism=MONGODB-OIDC"
+  key_vault_id = azurerm_key_vault.main.id
+
+  depends_on = [azurerm_role_assignment.keyvault_admin, data.azapi_resource.mongo_cluster_info]
+}
+
+# Generate random password for Cosmos DB admin
+resource "random_password" "cosmos_admin" {
+  length  = 16
+  special = true
+}
+
+# Store Cosmos DB admin password in Key Vault
+resource "azurerm_key_vault_secret" "cosmos_admin_password" {
+  name         = "cosmos-admin-password"
+  value        = random_password.cosmos_admin.result
+  key_vault_id = azurerm_key_vault.main.id
+
+  depends_on = [azurerm_role_assignment.keyvault_admin]
+}
+# RBAC assignments for Cosmos DB vCore cluster
+resource "azapi_resource" "cosmos_backend_db_user" {
+  type      = "Microsoft.DocumentDB/mongoClusters/users@2025-04-01-preview"
+  name      = azurerm_user_assigned_identity.backend.principal_id
+  parent_id = azapi_resource.mongoCluster.id
+  body = {
+    properties = {
+      identityProvider = {
+        properties = {
+          principalType = "ServicePrincipal"
+        }
+        type = "MicrosoftEntraID"
+        // For remaining properties, see IdentityProvider objects
+      }
+      roles = [
+        {
+          db   = "admin"
+          role = "dbOwner"
+        }
+      ]
+    }
+  }
+
+  # Suppress diffs for output and principalType casing
+  lifecycle {
+    ignore_changes = [
+      body["properties"]["identityProvider"]["properties"]["principalType"],
+      output["properties"]["provisioningState"],
+      output["properties"]["roles"],
+      output["id"],
+      output["type"]
+    ]
+  }
+}
+
+# RBAC assignments for Cosmos DB vCore cluster
+resource "azapi_resource" "cosmos_principal_user" {
+  type      = "Microsoft.DocumentDB/mongoClusters/users@2025-04-01-preview"
+  name      = data.azuread_client_config.current.object_id
+  parent_id = azapi_resource.mongoCluster.id
+  body = {
+    properties = {
+      identityProvider = {
+        properties = {
+          principalType = "User"
+        }
+        type = "MicrosoftEntraID"
+        // For remaining properties, see IdentityProvider objects
+      }
+      roles = [
+        {
+          db   = "admin"
+          role = "dbOwner"
+        }
+      ]
+    }
+  }
+  lifecycle {
+    ignore_changes = [
+      body["properties"]["identityProvider"]["properties"]["principalType"],
+      output["properties"]["provisioningState"],
+      output["properties"]["roles"],
+      output["id"],
+      output["type"]
+    ]
+  }
+}
+
+# Data sources to retrieve MongoDB cluster information
+data "azapi_resource" "mongo_cluster_info" {
+  type      = "Microsoft.DocumentDB/mongoClusters@2025-04-01-preview"
+  parent_id = azurerm_resource_group.main.id
+  name      = azapi_resource.mongoCluster.name
+
+  depends_on = [azapi_resource.mongoCluster]
+}
+
+
+# Store MongoDB connection details in Key Vault
+resource "azurerm_key_vault_secret" "cosmos_connection_string" {
+  name         = "cosmos-connection-string"
+  value        = data.azapi_resource.mongo_cluster_info.output.properties.connectionString
+  key_vault_id = azurerm_key_vault.main.id
+
+  depends_on = [azurerm_role_assignment.keyvault_admin, data.azapi_resource.mongo_cluster_info]
+}