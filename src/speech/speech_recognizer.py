--- conflicted
+++ resolved
@@ -337,175 +337,6 @@
         #     speechsdk.PropertyId.Speech_SegmentationStrategy, "Semantic"
         # )
 
-<<<<<<< HEAD
-    def __init__(
-        self,
-        *,
-        key: Optional[str] = None,
-        region: Optional[str] = None,
-        candidate_languages: Optional[List[str]] = None,
-        language: str = "en-US",
-        vad_silence_timeout_ms: int = 1200,
-    ):
-        self.key = key or os.getenv("AZURE_SPEECH_KEY")
-        self.region = region or os.getenv("AZURE_SPEECH_REGION")
-
-        self.language = language
-        self.candidate_languages = candidate_languages or ["en-US", "es-ES", "fr-FR"]
-        self.vad_silence_timeout_ms = vad_silence_timeout_ms
-
-        # user callbacks → (text:str, lang_code:str)
-        self.partial_callback: Optional[Callable[[str, str], None]] = None
-        self.final_callback: Optional[Callable[[str, str], None]] = None
-
-        self.speech_recognizer: Optional[speechsdk.SpeechRecognizer] = None
-
-    def set_partial_result_callback(
-        self, callback: Callable[[str, str], None]
-    ) -> None:
-        """Set callback invoked on every partial hypothesis."""
-        self.partial_callback = callback
-
-    def set_final_result_callback(
-        self, callback: Callable[[str, str], None]
-    ) -> None:
-        """Set callback invoked on every finalized utterance."""
-        self.final_callback = callback
-
-    def start(self) -> None:
-        """Start continuous recognition with continuous language-ID."""
-        logger.info("Starting continuous recognition …")
-
-        speech_config = speechsdk.SpeechConfig(subscription=self.key, region=self.region)
-
-        # switch to continuous LID mode
-        speech_config.set_property(
-            speechsdk.PropertyId.SpeechServiceConnection_LanguageIdMode, "Continuous"
-        )
-
-        audio_cfg = speechsdk.audio.AudioConfig(use_default_microphone=True)
-
-        lid_cfg = speechsdk.languageconfig.AutoDetectSourceLanguageConfig(
-            languages=self.candidate_languages
-        )
-
-        self.speech_recognizer = speechsdk.SpeechRecognizer(
-            speech_config=speech_config,
-            auto_detect_source_language_config=lid_cfg,
-            audio_config=audio_cfg,
-        )
-
-        # server-side VAD
-        self.speech_recognizer.properties.set_property(
-            speechsdk.PropertyId.Speech_SegmentationSilenceTimeoutMs,
-            str(self.vad_silence_timeout_ms),
-        )
-
-        # attach events
-        if self.partial_callback:
-            self.speech_recognizer.recognizing.connect(self._on_recognizing)
-        if self.final_callback:
-            self.speech_recognizer.recognized.connect(self._on_recognized)
-
-        self.speech_recognizer.canceled.connect(self._on_canceled)
-        self.speech_recognizer.session_stopped.connect(self._on_session_stopped)
-
-        self.speech_recognizer.start_continuous_recognition_async().get()
-        logger.info(
-            "Recognition started with languages=%s (fallback=%s)",
-            self.candidate_languages,
-            self.language,
-        )
-
-    def stop(self) -> None:
-        """Gracefully stop recognition."""
-        if self.speech_recognizer:
-            logger.info("Stopping recognition …")
-            self.speech_recognizer.stop_continuous_recognition_async().get()
-            logger.info("Recognition stopped.")
-
-    @staticmethod
-    def _extract_lang(evt) -> str:
-        """
-        Return detected language code regardless of LID mode.
-
-        Priority:
-        1. evt.result.language   (direct field, works in Continuous)
-        2. AutoDetectSourceLanguageResult property
-        3. fallback ''  (caller will switch to default)
-        """
-        if getattr(evt.result, "language", None):
-            return evt.result.language
-
-        prop = evt.result.properties.get(
-            speechsdk.PropertyId.SpeechServiceConnection_AutoDetectSourceLanguageResult,
-            "")
-        if prop:
-            return prop
-
-        return ""
-
-    # callbacks → wrap user callbacks
-    def _on_recognizing(self, evt: speechsdk.SpeechRecognitionEventArgs) -> None:
-        txt = evt.result.text
-        if txt and self.partial_callback:
-            lang = self._extract_lang(evt) or self.language
-            self.partial_callback(txt, lang)
-
-    def _on_recognized(self, evt: speechsdk.SpeechRecognitionEventArgs) -> None:
-        txt = evt.result.text
-        if txt and self.final_callback:
-            lang = self._extract_lang(evt) or self.language
-            self.final_callback(txt, lang)
-
-    def _on_canceled(self, evt: speechsdk.SessionEventArgs) -> None:
-        logger.warning("Recognition canceled: %s", evt)
-
-    def _on_session_stopped(self, evt: speechsdk.SessionEventArgs) -> None:
-        logger.info("Session stopped: %s", evt)
-
-class StreamingSpeechRecognizerFromBytes:
-    """
-    Real-time streaming speech recognizer using Azure Speech SDK with PushAudioInputStream.
-    Supports:
-    - PCM 16kHz 16-bit mono audio in bytes
-    - Compressed audio (webm, mp3, ogg) via GStreamer
-    - Auto language detection
-    - Real-time callbacks for partial and final recognition
-    """
-
-    def __init__(
-        self,
-        key: Optional[str] = None,
-        region: Optional[str] = None,
-        candidate_languages: Optional[List[str]] = None,
-        vad_silence_timeout_ms: int = 800,
-        audio_format: str = "pcm",  # "pcm" or "any"
-    ):
-        self.key = key or os.getenv("AZURE_SPEECH_KEY")
-        self.region = region or os.getenv("AZURE_SPEECH_REGION")
-        self.candidate_languages = candidate_languages or ["en-US", "es-ES", "fr-FR"]
-        self.vad_silence_timeout_ms = vad_silence_timeout_ms
-        self.audio_format = audio_format  # either "pcm" or "any"
-
-        self.final_callback: Optional[Callable[[str, str], None]] = None
-        self.partial_callback: Optional[Callable[[str, str], None]] = None
-
-        self.push_stream = None
-        self.speech_recognizer = None
-
-    def set_partial_result_callback(self,  callback: Callable[[str, str], None]) -> None:
-        self.partial_callback = callback
-
-    def set_final_result_callback(self, callback: Callable[[str, str], None]) -> None:
-        self.final_callback = callback
-
-    def start(self) -> None:
-        logger.info("Starting recognition from byte stream...")
-
-        speech_config = speechsdk.SpeechConfig(subscription=self.key, region=self.region)
-
-=======
         if self.partial_callback:
             self.speech_recognizer.recognizing.connect(self._on_recognizing)
         if self.final_callback:
@@ -525,7 +356,6 @@
 
         speech_config = speechsdk.SpeechConfig(subscription=self.key, region=self.region)
 
->>>>>>> 16ef7178
         # switch to continuous LID mode
         speech_config.set_property(
             speechsdk.PropertyId.SpeechServiceConnection_LanguageIdMode, "Continuous"
@@ -581,12 +411,7 @@
         self.speech_recognizer.canceled.connect(self._on_canceled)
         self.speech_recognizer.session_stopped.connect(self._on_session_stopped)
 
-<<<<<<< HEAD
-        self.speech_recognizer.start_continuous_recognition_async().get()
-        logger.info("Recognition started.")
-=======
         logger.info("Recognition ready to start.")
->>>>>>> 16ef7178
 
     def write_bytes(self, audio_chunk: bytes) -> None:
         if self.push_stream:
@@ -595,14 +420,6 @@
     def stop(self) -> None:
         if self.speech_recognizer:
             self.speech_recognizer.stop_continuous_recognition_async().get()
-<<<<<<< HEAD
-            logger.info("Recognition stopped.")
-
-    def close_stream(self) -> None:
-        if self.push_stream:
-            self.push_stream.close()
-
-=======
             # self.speech_recognizer.stop_continuous_recognition()
             logger.info("Recognition stopped.")
 
@@ -632,7 +449,6 @@
         return ""
 
     # callbacks → wrap user callbacks
->>>>>>> 16ef7178
     def _on_recognizing(self, evt: speechsdk.SpeechRecognitionEventArgs) -> None:
         txt = evt.result.text
         if txt and self.partial_callback:
