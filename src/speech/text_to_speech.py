--- conflicted
+++ resolved
@@ -95,26 +95,6 @@
         self.voice = voice
         self.format = format
 
-<<<<<<< HEAD
-        # Initialize the speech synthesizer for speaker playback
-        # self._speaker = self._create_synth()
-        self.cfg = self._create_speech_config()
-        self._speaker = speechsdk.SpeechSynthesizer(
-            speech_config=self.cfg,
-            audio_config=speechsdk.audio.AudioOutputConfig(use_default_speaker=True),
-        )
-
-    # Duplicative, consolidating into _create_speech_config
-    # def _create_synth(self):
-    #     cfg = speechsdk.SpeechConfig(subscription=self.key, region=self.region)
-    #     cfg.speech_synthesis_voice_name = self.voice
-    #     cfg.speech_synthesis_language = self.language
-    #     cfg.set_speech_synthesis_output_format(self.format)
-
-    #     audio_cfg = speechsdk.audio.AudioOutputConfig(use_default_speaker=True)
-    #     return speechsdk.SpeechSynthesizer(cfg, audio_cfg)
-
-=======
         # DON'T initialize speaker synthesizer during __init__ to avoid audio library issues
         # Only create it when actually needed for speaker playback
         self._speaker = None
@@ -128,7 +108,6 @@
             logger.error(f"Failed to initialize speech config: {e}")
             # Don't fail completely - allow for memory-only synthesis
     
->>>>>>> 6cf7d018
     def _create_speech_config(self):
         """
         Helper method to create and configure the SpeechConfig object.
@@ -193,14 +172,6 @@
         Create a SpeechSynthesizer instance for playing audio through the server's default speaker.
         Only call this when actually needed and in environments with audio support.
         """
-<<<<<<< HEAD
-        speech_config = self._create_speech_config()
-        audio_config = speechsdk.audio.AudioOutputConfig(use_default_speaker=True)
-        return speechsdk.SpeechSynthesizer(
-            speech_config=speech_config, audio_config=audio_config
-        )
-
-=======
         if self._speaker is None:
             try:
                 speech_config = self._create_speech_config()
@@ -216,7 +187,6 @@
                 self._speaker = None
         return self._speaker
     
->>>>>>> 6cf7d018
     @staticmethod
     def _sanitize(text: str) -> str:
         """
@@ -231,23 +201,6 @@
         In headless environments, this will log a warning and skip playback.
         """
         try:
-<<<<<<< HEAD
-            text = text.strip()
-            if not text:
-                return
-
-            if len(text) <= 100 and detect(text).startswith(self.language[:2]):
-                self._speaker.start_speaking_text_async(text)
-                logger.debug("Quick TTS (plain) – %d chars", len(text))
-                return
-
-            # SSML path
-            sentences = split_sentences(text)
-            ssml = ssml_voice_wrap(self.voice, self.language, sentences, self._sanitize)
-            self._speaker.start_speaking_ssml_async(ssml)
-            logger.debug("SSML TTS – %d sentences", len(sentences))
-
-=======
             speaker = self._create_speaker_synthesizer()
             if speaker is None:
                 logger.warning("Speaker not available in headless environment, skipping playback")
@@ -264,25 +217,17 @@
     </voice>
 </speak>"""
             speaker.speak_ssml_async(ssml)
->>>>>>> 6cf7d018
         except Exception as exc:
             logger.warning("TTS playback not available in this environment: %s", exc)
 
     def stop_speaking(self) -> None:
         """Stop current playback (if any)."""
-<<<<<<< HEAD
-        try:
-            self._speaker.stop_speaking_async()
-        except Exception as exc:
-            logger.error("stop_speaking error: %s", exc, exc_info=False)
-=======
         if self._speaker:
             try:
                 logger.info("[🛑] Stopping speech synthesis...")
                 self._speaker.stop_speaking_async()
             except Exception as e:
                 logger.warning(f"Could not stop speech synthesis: {e}")
->>>>>>> 6cf7d018
 
     def synthesize_speech(self, text: str) -> bytes:
         """
@@ -307,11 +252,7 @@
             if result.reason == speechsdk.ResultReason.SynthesizingAudioCompleted:
                 audio_data_stream = speechsdk.AudioDataStream(result)
                 wav_bytes = audio_data_stream.read_data()
-<<<<<<< HEAD
-                return bytes(wav_bytes)
-=======
                 return bytes(wav_bytes) 
->>>>>>> 6cf7d018
             else:
                 logger.error(f"Speech synthesis failed: {result.reason}")
                 return b""
@@ -399,14 +340,7 @@
 
             # 6) Split into 20ms frames and convert to base64
             import base64
-<<<<<<< HEAD
-
-            frame_size = int(
-                0.02 * sample_rate * 2
-            )  # 20ms * sample_rate * 2 bytes/sample
-=======
             frame_size = int(0.02 * sample_rate * 2)  # 20ms * sample_rate * 2 bytes/sample
->>>>>>> 6cf7d018
             frames = []
 
             for i in range(0, len(pcm_bytes), frame_size):
@@ -513,14 +447,8 @@
     </voice>
 </speak>"""
 
-<<<<<<< HEAD
-        synthesizer = speechsdk.SpeechSynthesizer(
-            speech_config=speech_config, audio_config=None
-        )
-=======
         # Use audio_config=None for memory synthesis - NO AUDIO HARDWARE NEEDED
         synthesizer = speechsdk.SpeechSynthesizer(speech_config=speech_config, audio_config=None)
->>>>>>> 6cf7d018
         result = synthesizer.speak_ssml_async(ssml).get()
 
         if result.reason == speechsdk.ResultReason.Canceled:
@@ -533,23 +461,13 @@
 
         return result.audio_data  # raw PCM bytes
 
-<<<<<<< HEAD
-    def split_pcm_to_base64_frames(
-        pcm_bytes: bytes, sample_rate: int = 16000
-    ) -> list[str]:
-=======
     @staticmethod
     def split_pcm_to_base64_frames(pcm_bytes: bytes, sample_rate: int = 16000) -> list[str]:
->>>>>>> 6cf7d018
         import base64
 
         frame_size = int(0.02 * sample_rate * 2)  # 20ms * sample_rate * 2 bytes/sample
         return [
             base64.b64encode(pcm_bytes[i : i + frame_size]).decode("utf-8")
             for i in range(0, len(pcm_bytes), frame_size)
-<<<<<<< HEAD
             if len(pcm_bytes[i : i + frame_size]) == frame_size
-=======
-            if len(pcm_bytes[i:i+frame_size]) == frame_size
->>>>>>> 6cf7d018
         ]